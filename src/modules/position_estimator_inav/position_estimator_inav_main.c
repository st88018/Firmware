/****************************************************************************
 *
 *   Copyright (C) 2013, 2014 PX4 Development Team. All rights reserved.
 *
 * Redistribution and use in source and binary forms, with or without
 * modification, are permitted provided that the following conditions
 * are met:
 *
 * 1. Redistributions of source code must retain the above copyright
 *    notice, this list of conditions and the following disclaimer.
 * 2. Redistributions in binary form must reproduce the above copyright
 *    notice, this list of conditions and the following disclaimer in
 *    the documentation and/or other materials provided with the
 *    distribution.
 * 3. Neither the name PX4 nor the names of its contributors may be
 *    used to endorse or promote products derived from this software
 *    without specific prior written permission.
 *
 * THIS SOFTWARE IS PROVIDED BY THE COPYRIGHT HOLDERS AND CONTRIBUTORS
 * "AS IS" AND ANY EXPRESS OR IMPLIED WARRANTIES, INCLUDING, BUT NOT
 * LIMITED TO, THE IMPLIED WARRANTIES OF MERCHANTABILITY AND FITNESS
 * FOR A PARTICULAR PURPOSE ARE DISCLAIMED. IN NO EVENT SHALL THE
 * COPYRIGHT OWNER OR CONTRIBUTORS BE LIABLE FOR ANY DIRECT, INDIRECT,
 * INCIDENTAL, SPECIAL, EXEMPLARY, OR CONSEQUENTIAL DAMAGES (INCLUDING,
 * BUT NOT LIMITED TO, PROCUREMENT OF SUBSTITUTE GOODS OR SERVICES; LOSS
 * OF USE, DATA, OR PROFITS; OR BUSINESS INTERRUPTION) HOWEVER CAUSED
 * AND ON ANY THEORY OF LIABILITY, WHETHER IN CONTRACT, STRICT
 * LIABILITY, OR TORT (INCLUDING NEGLIGENCE OR OTHERWISE) ARISING IN
 * ANY WAY OUT OF THE USE OF THIS SOFTWARE, EVEN IF ADVISED OF THE
 * POSSIBILITY OF SUCH DAMAGE.
 *
 ****************************************************************************/

/**
 * @file position_estimator_inav_main.c
 * Model-identification based position estimator for multirotors
 *
 * @author Anton Babushkin <anton.babushkin@me.com>
 */

#include <unistd.h>
#include <stdlib.h>
#include <stdio.h>
#include <stdbool.h>
#include <fcntl.h>
#include <string.h>
#include <nuttx/config.h>
#include <nuttx/sched.h>
#include <sys/prctl.h>
#include <termios.h>
#include <math.h>
#include <uORB/uORB.h>
#include <uORB/topics/parameter_update.h>
#include <uORB/topics/actuator_controls.h>
#include <uORB/topics/actuator_armed.h>
#include <uORB/topics/sensor_combined.h>
#include <uORB/topics/vehicle_attitude.h>
#include <uORB/topics/vehicle_local_position.h>
#include <uORB/topics/vehicle_global_position.h>
#include <uORB/topics/vehicle_gps_position.h>
#include <uORB/topics/home_position.h>
#include <uORB/topics/optical_flow.h>
#include <mavlink/mavlink_log.h>
#include <poll.h>
#include <systemlib/err.h>
#include <geo/geo.h>
#include <systemlib/systemlib.h>
#include <drivers/drv_hrt.h>

#include "position_estimator_inav_params.h"
#include "inertial_filter.h"

#define MIN_VALID_W 0.00001f
#define PUB_INTERVAL 10000	// limit publish rate to 100 Hz
#define EST_BUF_SIZE 250000 / PUB_INTERVAL		// buffer size is 0.5s

static bool thread_should_exit = false; /**< Deamon exit flag */
static bool thread_running = false; /**< Deamon status flag */
static int position_estimator_inav_task; /**< Handle of deamon task / thread */
static bool verbose_mode = false;

static const hrt_abstime gps_topic_timeout = 500000;		// GPS topic timeout = 0.5s
static const hrt_abstime flow_topic_timeout = 1000000;	// optical flow topic timeout = 1s
static const hrt_abstime sonar_timeout = 150000;	// sonar timeout = 150ms
static const hrt_abstime sonar_valid_timeout = 1000000;	// estimate sonar distance during this time after sonar loss
static const hrt_abstime xy_src_timeout = 2000000;	// estimate position during this time after position sources loss
static const uint32_t updates_counter_len = 1000000;
static const float max_flow = 1.0f;	// max flow value that can be used, rad/s

__EXPORT int position_estimator_inav_main(int argc, char *argv[]);

int position_estimator_inav_thread_main(int argc, char *argv[]);

static void usage(const char *reason);

static inline int min(int val1, int val2)
{
	return (val1 < val2) ? val1 : val2;
}

static inline int max(int val1, int val2)
{
	return (val1 > val2) ? val1 : val2;
}

/**
 * Print the correct usage.
 */
static void usage(const char *reason)
{
	if (reason) {
		fprintf(stderr, "%s\n", reason);
	}

	fprintf(stderr, "usage: position_estimator_inav {start|stop|status} [-v]\n\n");
	exit(1);
}

/**
 * The position_estimator_inav_thread only briefly exists to start
 * the background job. The stack size assigned in the
 * Makefile does only apply to this management task.
 *
 * The actual stack size should be set in the call
 * to task_create().
 */
int position_estimator_inav_main(int argc, char *argv[])
{
	if (argc < 1) {
		usage("missing command");
	}

	if (!strcmp(argv[1], "start")) {
		if (thread_running) {
			warnx("already running");
			/* this is not an error */
			exit(0);
		}

		verbose_mode = false;

		if (argc > 1)
			if (!strcmp(argv[2], "-v")) {
				verbose_mode = true;
			}

		thread_should_exit = false;
		position_estimator_inav_task = task_spawn_cmd("position_estimator_inav",
					       SCHED_DEFAULT, SCHED_PRIORITY_MAX - 5, 5000,
					       position_estimator_inav_thread_main,
					       (argv) ? (const char **) &argv[2] : (const char **) NULL);
		exit(0);
	}

	if (!strcmp(argv[1], "stop")) {
		if (thread_running) {
			warnx("stop");
			thread_should_exit = true;

		} else {
			warnx("app not started");
		}

		exit(0);
	}

	if (!strcmp(argv[1], "status")) {
		if (thread_running) {
			warnx("app is running");

		} else {
			warnx("app not started");
		}

		exit(0);
	}

	usage("unrecognized command");
	exit(1);
}

void write_debug_log(const char *msg, float dt, float x_est[2], float y_est[2], float z_est[2], float x_est_prev[2], float y_est_prev[2], float z_est_prev[2], float acc[3], float corr_gps[3][2], float w_xy_gps_p, float w_xy_gps_v)
{
	FILE *f = fopen("/fs/microsd/inav.log", "a");

	if (f) {
		char *s = malloc(256);
		unsigned n = snprintf(s, 256, "%llu %s\n\tdt=%.5f x_est=[%.5f %.5f] y_est=[%.5f %.5f] z_est=[%.5f %.5f] x_est_prev=[%.5f %.5f] y_est_prev=[%.5f %.5f] z_est_prev=[%.5f %.5f]\n", hrt_absolute_time(), msg, dt, x_est[0], x_est[1], y_est[0], y_est[1], z_est[0], z_est[1], x_est_prev[0], x_est_prev[1], y_est_prev[0], y_est_prev[1], z_est_prev[0], z_est_prev[1]);
		fwrite(s, 1, n, f);
		n = snprintf(s, 256, "\tacc=[%.5f %.5f %.5f] gps_pos_corr=[%.5f %.5f %.5f] gps_vel_corr=[%.5f %.5f %.5f] w_xy_gps_p=%.5f w_xy_gps_v=%.5f\n", acc[0], acc[1], acc[2], corr_gps[0][0], corr_gps[1][0], corr_gps[2][0], corr_gps[0][1], corr_gps[1][1], corr_gps[2][1], w_xy_gps_p, w_xy_gps_v);
		fwrite(s, 1, n, f);
		free(s);
	}

	fsync(fileno(f));
	fclose(f);
}

/****************************************************************************
 * main
 ****************************************************************************/
int position_estimator_inav_thread_main(int argc, char *argv[])
{
	warnx("started");
	int mavlink_fd;
	mavlink_fd = open(MAVLINK_LOG_DEVICE, 0);
	mavlink_log_info(mavlink_fd, "[inav] started");

	float x_est[2] = { 0.0f, 0.0f };	// pos, vel
	float y_est[2] = { 0.0f, 0.0f };	// pos, vel
	float z_est[2] = { 0.0f, 0.0f };	// pos, vel

	float est_buf[EST_BUF_SIZE][3][2];	// estimated position buffer
	float R_buf[EST_BUF_SIZE][3][3];	// rotation matrix buffer
	float R_gps[3][3];					// rotation matrix for GPS correction moment
	memset(est_buf, 0, sizeof(est_buf));
	memset(R_buf, 0, sizeof(R_buf));
	memset(R_gps, 0, sizeof(R_gps));
	int buf_ptr = 0;

	static const float min_eph_epv = 2.0f;	// min EPH/EPV, used for weight calculation
	static const float max_eph_epv = 20.0f;	// max EPH/EPV acceptable for estimation

	float eph = max_eph_epv;
	float epv = 1.0f;

	float eph_flow = 1.0f;

	float x_est_prev[2], y_est_prev[2], z_est_prev[2];
	memset(x_est_prev, 0, sizeof(x_est_prev));
	memset(y_est_prev, 0, sizeof(y_est_prev));
	memset(z_est_prev, 0, sizeof(z_est_prev));

	int baro_init_cnt = 0;
	int baro_init_num = 200;
	float baro_offset = 0.0f;		// baro offset for reference altitude, initialized on start, then adjusted
	float surface_offset = 0.0f;	// ground level offset from reference altitude
	float surface_offset_rate = 0.0f;	// surface offset change rate
	float alt_avg = 0.0f;
	bool landed = true;
	hrt_abstime landed_time = 0;

	hrt_abstime accel_timestamp = 0;
	hrt_abstime baro_timestamp = 0;

	bool ref_inited = false;
	hrt_abstime ref_init_start = 0;
	const hrt_abstime ref_init_delay = 1000000;	// wait for 1s after 3D fix
	struct map_projection_reference_s ref;
	memset(&ref, 0, sizeof(ref));
	hrt_abstime home_timestamp = 0;

	uint16_t accel_updates = 0;
	uint16_t baro_updates = 0;
	uint16_t gps_updates = 0;
	uint16_t attitude_updates = 0;
	uint16_t flow_updates = 0;

	hrt_abstime updates_counter_start = hrt_absolute_time();
	hrt_abstime pub_last = hrt_absolute_time();

	hrt_abstime t_prev = 0;

	/* acceleration in NED frame */
	float accel_NED[3] = { 0.0f, 0.0f, -CONSTANTS_ONE_G };

	/* store error when sensor updates, but correct on each time step to avoid jumps in estimated value */
	float acc[] = { 0.0f, 0.0f, 0.0f };	// N E D
	float acc_bias[] = { 0.0f, 0.0f, 0.0f };	// body frame
	float corr_baro = 0.0f;		// D
	float corr_gps[3][2] = {
		{ 0.0f, 0.0f },		// N (pos, vel)
		{ 0.0f, 0.0f },		// E (pos, vel)
		{ 0.0f, 0.0f },		// D (pos, vel)
	};
	float w_gps_xy = 1.0f;
	float w_gps_z = 1.0f;
	float corr_sonar = 0.0f;
	float corr_sonar_filtered = 0.0f;

	float corr_flow[] = { 0.0f, 0.0f };	// N E
	float w_flow = 0.0f;

	float sonar_prev = 0.0f;
	hrt_abstime flow_prev = 0;			// time of last flow measurement
	hrt_abstime sonar_time = 0;			// time of last sonar measurement (not filtered)
	hrt_abstime sonar_valid_time = 0;	// time of last sonar measurement used for correction (filtered)
	hrt_abstime xy_src_time = 0;		// time of last available position data

	bool gps_valid = false;			// GPS is valid
	bool sonar_valid = false;		// sonar is valid
	bool flow_valid = false;		// flow is valid
	bool flow_accurate = false;		// flow should be accurate (this flag not updated if flow_valid == false)

	/* declare and safely initialize all structs */
	struct actuator_controls_s actuator;
	memset(&actuator, 0, sizeof(actuator));
	struct actuator_armed_s armed;
	memset(&armed, 0, sizeof(armed));
	struct sensor_combined_s sensor;
	memset(&sensor, 0, sizeof(sensor));
	struct vehicle_gps_position_s gps;
	memset(&gps, 0, sizeof(gps));
	struct home_position_s home;
	memset(&home, 0, sizeof(home));
	struct vehicle_attitude_s att;
	memset(&att, 0, sizeof(att));
	struct vehicle_local_position_s local_pos;
	memset(&local_pos, 0, sizeof(local_pos));
	struct optical_flow_s flow;
	memset(&flow, 0, sizeof(flow));
	struct vehicle_global_position_s global_pos;
	memset(&global_pos, 0, sizeof(global_pos));

	/* subscribe */
	int parameter_update_sub = orb_subscribe(ORB_ID(parameter_update));
	int actuator_sub = orb_subscribe(ORB_ID_VEHICLE_ATTITUDE_CONTROLS);
	int armed_sub = orb_subscribe(ORB_ID(actuator_armed));
	int sensor_combined_sub = orb_subscribe(ORB_ID(sensor_combined));
	int vehicle_attitude_sub = orb_subscribe(ORB_ID(vehicle_attitude));
	int optical_flow_sub = orb_subscribe(ORB_ID(optical_flow));
	int vehicle_gps_position_sub = orb_subscribe(ORB_ID(vehicle_gps_position));
	int home_position_sub = orb_subscribe(ORB_ID(home_position));

	/* advertise */
	orb_advert_t vehicle_local_position_pub = orb_advertise(ORB_ID(vehicle_local_position), &local_pos);
	orb_advert_t vehicle_global_position_pub = -1;

	struct position_estimator_inav_params params;
	struct position_estimator_inav_param_handles pos_inav_param_handles;
	/* initialize parameter handles */
	parameters_init(&pos_inav_param_handles);

	/* first parameters read at start up */
	struct parameter_update_s param_update;
	orb_copy(ORB_ID(parameter_update), parameter_update_sub, &param_update); /* read from param topic to clear updated flag */
	/* first parameters update */
	parameters_update(&pos_inav_param_handles, &params);

	struct pollfd fds_init[1] = {
		{ .fd = sensor_combined_sub, .events = POLLIN },
	};

	/* wait for initial baro value */
	bool wait_baro = true;

	thread_running = true;

	while (wait_baro && !thread_should_exit) {
		int ret = poll(fds_init, 1, 1000);

		if (ret < 0) {
			/* poll error */
			mavlink_log_info(mavlink_fd, "[inav] poll error on init");

		} else if (ret > 0) {
			if (fds_init[0].revents & POLLIN) {
				orb_copy(ORB_ID(sensor_combined), sensor_combined_sub, &sensor);

				if (wait_baro && sensor.baro_timestamp != baro_timestamp) {
					baro_timestamp = sensor.baro_timestamp;

					/* mean calculation over several measurements */
					if (baro_init_cnt < baro_init_num) {
						if (isfinite(sensor.baro_alt_meter)) {
							baro_offset += sensor.baro_alt_meter;
							baro_init_cnt++;
						}

					} else {
						wait_baro = false;
						baro_offset /= (float) baro_init_cnt;
						warnx("baro offs: %.2f", baro_offset);
						mavlink_log_info(mavlink_fd, "[inav] baro offs: %.2f", baro_offset);
						local_pos.z_valid = true;
						local_pos.v_z_valid = true;
					}
				}
			}
		}
	}

	/* main loop */
	struct pollfd fds[1] = {
		{ .fd = vehicle_attitude_sub, .events = POLLIN },
	};

	while (!thread_should_exit) {
		int ret = poll(fds, 1, 20); // wait maximal 20 ms = 50 Hz minimum rate
		hrt_abstime t = hrt_absolute_time();

		if (ret < 0) {
			/* poll error */
			mavlink_log_info(mavlink_fd, "[inav] poll error on init");
			continue;

		} else if (ret > 0) {
			/* act on attitude updates */

			/* vehicle attitude */
			orb_copy(ORB_ID(vehicle_attitude), vehicle_attitude_sub, &att);
			attitude_updates++;

			bool updated;

			/* parameter update */
			orb_check(parameter_update_sub, &updated);

			if (updated) {
				struct parameter_update_s update;
				orb_copy(ORB_ID(parameter_update), parameter_update_sub, &update);
				parameters_update(&pos_inav_param_handles, &params);
			}

			/* actuator */
			orb_check(actuator_sub, &updated);

			if (updated) {
				orb_copy(ORB_ID_VEHICLE_ATTITUDE_CONTROLS, actuator_sub, &actuator);
			}

			/* armed */
			orb_check(armed_sub, &updated);

			if (updated) {
				orb_copy(ORB_ID(actuator_armed), armed_sub, &armed);
			}

			/* sensor combined */
			orb_check(sensor_combined_sub, &updated);

			if (updated) {
				orb_copy(ORB_ID(sensor_combined), sensor_combined_sub, &sensor);

				if (sensor.accelerometer_timestamp != accel_timestamp) {
					if (att.R_valid) {
						/* correct accel bias */
						sensor.accelerometer_m_s2[0] -= acc_bias[0];
						sensor.accelerometer_m_s2[1] -= acc_bias[1];
						sensor.accelerometer_m_s2[2] -= acc_bias[2];

						/* transform acceleration vector from body frame to NED frame */
						for (int i = 0; i < 3; i++) {
							acc[i] = 0.0f;

							for (int j = 0; j < 3; j++) {
								acc[i] += att.R[i][j] * sensor.accelerometer_m_s2[j];
							}
						}

						acc[2] += CONSTANTS_ONE_G;

					} else {
						memset(acc, 0, sizeof(acc));
					}

					accel_timestamp = sensor.accelerometer_timestamp;
					accel_updates++;
				}

				if (sensor.baro_timestamp != baro_timestamp) {
					corr_baro = baro_offset - sensor.baro_alt_meter - z_est[0];
					baro_timestamp = sensor.baro_timestamp;
					baro_updates++;
				}
			}

			/* optical flow */
			orb_check(optical_flow_sub, &updated);

			if (updated) {
				orb_copy(ORB_ID(optical_flow), optical_flow_sub, &flow);

				/* calculate time from previous update */
				float flow_dt = flow_prev > 0 ? (flow.flow_timestamp - flow_prev) * 1e-6f : 0.1f;
				flow_prev = flow.flow_timestamp;

				if (flow.ground_distance_m > 0.31f && flow.ground_distance_m < 4.0f && att.R[2][2] > 0.7 && flow.ground_distance_m != sonar_prev) {
					sonar_time = t;
					sonar_prev = flow.ground_distance_m;
					corr_sonar = flow.ground_distance_m + surface_offset + z_est[0];
					corr_sonar_filtered += (corr_sonar - corr_sonar_filtered) * params.sonar_filt;

					if (fabsf(corr_sonar) > params.sonar_err) {
						/* correction is too large: spike or new ground level? */
						if (fabsf(corr_sonar - corr_sonar_filtered) > params.sonar_err) {
							/* spike detected, ignore */
							corr_sonar = 0.0f;
							sonar_valid = false;

						} else {
							/* new ground level */
							surface_offset -= corr_sonar;
							surface_offset_rate = 0.0f;
							corr_sonar = 0.0f;
							corr_sonar_filtered = 0.0f;
							sonar_valid_time = t;
							sonar_valid = true;
							local_pos.surface_bottom_timestamp = t;
							mavlink_log_info(mavlink_fd, "[inav] new surface level: %.2f", surface_offset);
						}

					} else {
						/* correction is ok, use it */
						sonar_valid_time = t;
						sonar_valid = true;
					}
				}

				float flow_q = flow.quality / 255.0f;
				float dist_bottom = - z_est[0] - surface_offset;

				if (dist_bottom > 0.3f && flow_q > params.flow_q_min && (t < sonar_valid_time + sonar_valid_timeout) && att.R[2][2] > 0.7) {
					/* distance to surface */
					float flow_dist = dist_bottom / att.R[2][2];
					/* check if flow if too large for accurate measurements */
					/* calculate estimated velocity in body frame */
					float body_v_est[2] = { 0.0f, 0.0f };

					for (int i = 0; i < 2; i++) {
						body_v_est[i] = att.R[0][i] * x_est[1] + att.R[1][i] * y_est[1] + att.R[2][i] * z_est[1];
					}

					/* set this flag if flow should be accurate according to current velocity and attitude rate estimate */
					flow_accurate = fabsf(body_v_est[1] / flow_dist - att.rollspeed) < max_flow &&
							fabsf(body_v_est[0] / flow_dist + att.pitchspeed) < max_flow;

					/* convert raw flow to angular flow (rad/s) */
					float flow_ang[2];
					flow_ang[0] = flow.flow_raw_x * params.flow_k / 1000.0f / flow_dt;
					flow_ang[1] = flow.flow_raw_y * params.flow_k / 1000.0f / flow_dt;
					/* flow measurements vector */
					float flow_m[3];
					flow_m[0] = -flow_ang[0] * flow_dist;
					flow_m[1] = -flow_ang[1] * flow_dist;
					flow_m[2] = z_est[1];
					/* velocity in NED */
					float flow_v[2] = { 0.0f, 0.0f };

					/* project measurements vector to NED basis, skip Z component */
					for (int i = 0; i < 2; i++) {
						for (int j = 0; j < 3; j++) {
							flow_v[i] += att.R[i][j] * flow_m[j];
						}
					}

					/* velocity correction */
					corr_flow[0] = flow_v[0] - x_est[1];
					corr_flow[1] = flow_v[1] - y_est[1];
					/* adjust correction weight */
					float flow_q_weight = (flow_q - params.flow_q_min) / (1.0f - params.flow_q_min);
					w_flow = att.R[2][2] * flow_q_weight / fmaxf(1.0f, flow_dist);

					/* if flow is not accurate, reduce weight for it */
					// TODO make this more fuzzy
					if (!flow_accurate) {
						w_flow *= 0.05f;
					}

					/* under ideal conditions, on 1m distance assume EPH = 10cm */
					eph_flow = 0.1 / w_flow;

					flow_valid = true;

				} else {
					w_flow = 0.0f;
					flow_valid = false;
				}

				flow_updates++;
			}

			/* home position */
			orb_check(home_position_sub, &updated);

			if (updated) {
				orb_copy(ORB_ID(home_position), home_position_sub, &home);

				if (home.timestamp != home_timestamp) {
					home_timestamp = home.timestamp;

					double est_lat, est_lon;
					float est_alt;

					if (ref_inited) {
						/* calculate current estimated position in global frame */
						est_alt = local_pos.ref_alt - local_pos.z;
						map_projection_reproject(&ref, local_pos.x, local_pos.y, &est_lat, &est_lon);
					}

					/* update reference */
					map_projection_init(&ref, home.lat, home.lon);

					/* update baro offset */
					baro_offset += home.alt - local_pos.ref_alt;

					local_pos.ref_lat = home.lat;
					local_pos.ref_lon = home.lon;
					local_pos.ref_alt = home.alt;
					local_pos.ref_timestamp = home.timestamp;

					if (ref_inited) {
						/* reproject position estimate with new reference */
						map_projection_project(&ref, est_lat, est_lon, &x_est[0], &y_est[0]);
						z_est[0] = -(est_alt - local_pos.ref_alt);
					}

					ref_inited = true;
				}
			}

			/* vehicle GPS position */
			orb_check(vehicle_gps_position_sub, &updated);

			if (updated) {
				orb_copy(ORB_ID(vehicle_gps_position), vehicle_gps_position_sub, &gps);

				bool reset_est = false;

				/* hysteresis for GPS quality */
				if (gps_valid) {
					if (gps.eph_m > max_eph_epv || gps.epv_m > max_eph_epv || gps.fix_type < 3) {
						gps_valid = false;
						mavlink_log_info(mavlink_fd, "[inav] GPS signal lost");
					}

				} else {
					if (gps.eph_m < max_eph_epv * 0.7f && gps.epv_m < max_eph_epv * 0.7f && gps.fix_type >= 3) {
						gps_valid = true;
						reset_est = true;
						mavlink_log_info(mavlink_fd, "[inav] GPS signal found");
					}
				}

				if (gps_valid) {
					double lat = gps.lat * 1e-7;
					double lon = gps.lon * 1e-7;
					float alt = gps.alt * 1e-3;

					/* initialize reference position if needed */
					if (!ref_inited) {
						if (ref_init_start == 0) {
							ref_init_start = t;

						} else if (t > ref_init_start + ref_init_delay) {
							ref_inited = true;

							/* set position estimate to (0, 0, 0), use GPS velocity for XY */
							x_est[0] = 0.0f;
							x_est[1] = gps.vel_n_m_s;
							y_est[0] = 0.0f;
							y_est[1] = gps.vel_e_m_s;
<<<<<<< HEAD
							y_est[2] = accel_NED[1];
=======
							z_est[0] = 0.0f;
>>>>>>> 25176067

							local_pos.ref_lat = lat;
							local_pos.ref_lon = lon;
							local_pos.ref_alt = alt + z_est[0];
							local_pos.ref_timestamp = t;

							/* initialize projection */
							map_projection_init(&ref, lat, lon);
							warnx("init ref: lat=%.7f, lon=%.7f, alt=%.2f", lat, lon, alt);
							mavlink_log_info(mavlink_fd, "[inav] init ref: %.7f, %.7f, %.2f", lat, lon, alt);
						}
					}

					if (ref_inited) {
						/* project GPS lat lon to plane */
						float gps_proj[2];
						map_projection_project(&ref, lat, lon, &(gps_proj[0]), &(gps_proj[1]));

						/* reset position estimate when GPS becomes good */
						if (reset_est) {
							x_est[0] = gps_proj[0];
							x_est[1] = gps.vel_n_m_s;
							y_est[0] = gps_proj[1];
							y_est[1] = gps.vel_e_m_s;
						}

						/* calculate index of estimated values in buffer */
						int est_i = buf_ptr - 1 - min(EST_BUF_SIZE - 1, max(0, (int)(params.delay_gps * 1000000.0f / PUB_INTERVAL)));
						if (est_i < 0) {
							est_i += EST_BUF_SIZE;
						}

						/* calculate correction for position */
						corr_gps[0][0] = gps_proj[0] - est_buf[est_i][0][0];
						corr_gps[1][0] = gps_proj[1] - est_buf[est_i][1][0];
						corr_gps[2][0] = local_pos.ref_alt - alt - est_buf[est_i][2][0];

						/* calculate correction for velocity */
						if (gps.vel_ned_valid) {
							corr_gps[0][1] = gps.vel_n_m_s - est_buf[est_i][0][1];
							corr_gps[1][1] = gps.vel_e_m_s - est_buf[est_i][1][1];
							corr_gps[2][1] = gps.vel_d_m_s - est_buf[est_i][2][1];

						} else {
							corr_gps[0][1] = 0.0f;
							corr_gps[1][1] = 0.0f;
							corr_gps[2][1] = 0.0f;
						}

						/* save rotation matrix at this moment */
						memcpy(R_gps, R_buf[est_i], sizeof(R_gps));

						w_gps_xy = min_eph_epv / fmaxf(min_eph_epv, gps.eph_m);
						w_gps_z = min_eph_epv / fmaxf(min_eph_epv, gps.epv_m);
					}

				} else {
					/* no GPS lock */
					memset(corr_gps, 0, sizeof(corr_gps));
					ref_init_start = 0;
				}

				gps_updates++;
			}
		}

		/* check for timeout on FLOW topic */
		if ((flow_valid || sonar_valid) && t > flow.timestamp + flow_topic_timeout) {
			flow_valid = false;
			sonar_valid = false;
			warnx("FLOW timeout");
			mavlink_log_info(mavlink_fd, "[inav] FLOW timeout");
		}

		/* check for timeout on GPS topic */
		if (gps_valid && t > gps.timestamp_position + gps_topic_timeout) {
			gps_valid = false;
			warnx("GPS timeout");
			mavlink_log_info(mavlink_fd, "[inav] GPS timeout");
		}

		/* check for sonar measurement timeout */
		if (sonar_valid && t > sonar_time + sonar_timeout) {
			corr_sonar = 0.0f;
			sonar_valid = false;
		}

		float dt = t_prev > 0 ? (t - t_prev) / 1000000.0f : 0.0f;
		dt = fmaxf(fminf(0.02, dt), 0.002);		// constrain dt from 2 to 20 ms
		t_prev = t;

		/* increase EPH/EPV on each step */
		if (eph < max_eph_epv) {
			eph *= 1.0 + dt;
		}
		if (epv < max_eph_epv) {
			epv += 0.005 * dt;	// add 1m to EPV each 200s (baro drift)
		}

		/* use GPS if it's valid and reference position initialized */
		bool use_gps_xy = ref_inited && gps_valid && params.w_xy_gps_p > MIN_VALID_W;
		bool use_gps_z = ref_inited && gps_valid && params.w_z_gps_p > MIN_VALID_W;
		/* use flow if it's valid and (accurate or no GPS available) */
		bool use_flow = flow_valid && (flow_accurate || !use_gps_xy);

		/* try to estimate position during some time after position sources lost */
		if (use_gps_xy || use_flow) {
			xy_src_time = t;
		}

		bool can_estimate_xy = (eph < max_eph_epv) || use_gps_xy || use_flow;

		bool dist_bottom_valid = (t < sonar_valid_time + sonar_valid_timeout);

		if (dist_bottom_valid) {
			/* surface distance prediction */
			surface_offset += surface_offset_rate * dt;

			/* surface distance correction */
			if (sonar_valid) {
				surface_offset_rate -= corr_sonar * 0.5f * params.w_z_sonar * params.w_z_sonar * dt;
				surface_offset -= corr_sonar * params.w_z_sonar * dt;
			}
		}

		float w_xy_gps_p = params.w_xy_gps_p * w_gps_xy;
		float w_xy_gps_v = params.w_xy_gps_v * w_gps_xy;
		float w_z_gps_p = params.w_z_gps_p * w_gps_z;

		/* reduce GPS weight if optical flow is good */
		if (use_flow && flow_accurate) {
			w_xy_gps_p *= params.w_gps_flow;
			w_xy_gps_v *= params.w_gps_flow;
		}

		/* baro offset correction */
		if (use_gps_z) {
			float offs_corr = corr_gps[2][0] * w_z_gps_p * dt;
			baro_offset += offs_corr;
			corr_baro += offs_corr;
		}

		/* accelerometer bias correction for GPS (use buffered rotation matrix) */
		float accel_bias_corr[3] = { 0.0f, 0.0f, 0.0f };

		if (use_gps_xy) {
			accel_bias_corr[0] -= corr_gps[0][0] * w_xy_gps_p * w_xy_gps_p;
			accel_bias_corr[0] -= corr_gps[0][1] * w_xy_gps_v;
			accel_bias_corr[1] -= corr_gps[1][0] * w_xy_gps_p * w_xy_gps_p;
			accel_bias_corr[1] -= corr_gps[1][1] * w_xy_gps_v;
		}

		if (use_gps_z) {
			accel_bias_corr[2] -= corr_gps[2][0] * w_z_gps_p * w_z_gps_p;
		}

		/* transform error vector from NED frame to body frame */
		for (int i = 0; i < 3; i++) {
			float c = 0.0f;

			for (int j = 0; j < 3; j++) {
				c += R_gps[j][i] * accel_bias_corr[j];
			}

			if (isfinite(c)) {
				acc_bias[i] += c * params.w_acc_bias * dt;
			}
		}

		/* accelerometer bias correction for flow and baro (assume that there is no delay) */
		accel_bias_corr[0] = 0.0f;
		accel_bias_corr[1] = 0.0f;
		accel_bias_corr[2] = 0.0f;

		if (use_flow) {
			accel_bias_corr[0] -= corr_flow[0] * params.w_xy_flow;
			accel_bias_corr[1] -= corr_flow[1] * params.w_xy_flow;
		}

		accel_bias_corr[2] -= corr_baro * params.w_z_baro * params.w_z_baro;

		/* transform error vector from NED frame to body frame */
		for (int i = 0; i < 3; i++) {
			float c = 0.0f;

			for (int j = 0; j < 3; j++) {
				c += att.R[j][i] * accel_bias_corr[j];
			}

			if (isfinite(c)) {
				acc_bias[i] += c * params.w_acc_bias * dt;
			}
		}

		/* inertial filter prediction for altitude */
		inertial_filter_predict(dt, z_est, acc[2]);

		if (!(isfinite(z_est[0]) && isfinite(z_est[1]))) {
			write_debug_log("BAD ESTIMATE AFTER Z PREDICTION", dt, x_est, y_est, z_est, x_est_prev, y_est_prev, z_est_prev, acc, corr_gps, w_xy_gps_p, w_xy_gps_v);
			memcpy(z_est, z_est_prev, sizeof(z_est));
		}

		/* inertial filter correction for altitude */
		inertial_filter_correct(corr_baro, dt, z_est, 0, params.w_z_baro);

		if (use_gps_z) {
			epv = fminf(epv, gps.epv_m);

			inertial_filter_correct(corr_gps[2][0], dt, z_est, 0, w_z_gps_p);
		}

		if (!(isfinite(z_est[0]) && isfinite(z_est[1]))) {
			write_debug_log("BAD ESTIMATE AFTER Z CORRECTION", dt, x_est, y_est, z_est, x_est_prev, y_est_prev, z_est_prev, acc, corr_gps, w_xy_gps_p, w_xy_gps_v);
			memcpy(z_est, z_est_prev, sizeof(z_est));
			memset(corr_gps, 0, sizeof(corr_gps));
			corr_baro = 0;

		} else {
			memcpy(z_est_prev, z_est, sizeof(z_est));
		}

		if (can_estimate_xy) {
			/* inertial filter prediction for position */
			inertial_filter_predict(dt, x_est, acc[0]);
			inertial_filter_predict(dt, y_est, acc[1]);

			if (!(isfinite(x_est[0]) && isfinite(x_est[1]) && isfinite(y_est[0]) && isfinite(y_est[1]))) {
				write_debug_log("BAD ESTIMATE AFTER PREDICTION", dt, x_est, y_est, z_est, x_est_prev, y_est_prev, z_est_prev, acc, corr_gps, w_xy_gps_p, w_xy_gps_v);
				memcpy(x_est, x_est_prev, sizeof(x_est));
				memcpy(y_est, y_est_prev, sizeof(y_est));
			}

			/* inertial filter correction for position */
			if (use_flow) {
				eph = fminf(eph, eph_flow);

				inertial_filter_correct(corr_flow[0], dt, x_est, 1, params.w_xy_flow * w_flow);
				inertial_filter_correct(corr_flow[1], dt, y_est, 1, params.w_xy_flow * w_flow);
			}

			if (use_gps_xy) {
				eph = fminf(eph, gps.eph_m);

				inertial_filter_correct(corr_gps[0][0], dt, x_est, 0, w_xy_gps_p);
				inertial_filter_correct(corr_gps[1][0], dt, y_est, 0, w_xy_gps_p);

				if (gps.vel_ned_valid && t < gps.timestamp_velocity + gps_topic_timeout) {
					inertial_filter_correct(corr_gps[0][1], dt, x_est, 1, w_xy_gps_v);
					inertial_filter_correct(corr_gps[1][1], dt, y_est, 1, w_xy_gps_v);
				}
			}

			if (!(isfinite(x_est[0]) && isfinite(x_est[1]) && isfinite(y_est[0]) && isfinite(y_est[1]))) {
				write_debug_log("BAD ESTIMATE AFTER CORRECTION", dt, x_est, y_est, z_est, x_est_prev, y_est_prev, z_est_prev, acc, corr_gps, w_xy_gps_p, w_xy_gps_v);
				memcpy(x_est, x_est_prev, sizeof(x_est));
				memcpy(y_est, y_est_prev, sizeof(y_est));
				memset(corr_gps, 0, sizeof(corr_gps));
				memset(corr_flow, 0, sizeof(corr_flow));

			} else {
				memcpy(x_est_prev, x_est, sizeof(x_est));
				memcpy(y_est_prev, y_est, sizeof(y_est));
			}
		}

		/* detect land */
		alt_avg += (- z_est[0] - alt_avg) * dt / params.land_t;
		float alt_disp2 = - z_est[0] - alt_avg;
		alt_disp2 = alt_disp2 * alt_disp2;
		float land_disp2 = params.land_disp * params.land_disp;
		/* get actual thrust output */
		float thrust = armed.armed ? actuator.control[3] : 0.0f;

		if (landed) {
			if (alt_disp2 > land_disp2 || thrust > params.land_thr) {
				landed = false;
				landed_time = 0;
			}

		} else {
			if (alt_disp2 < land_disp2 && thrust < params.land_thr) {
				if (landed_time == 0) {
					landed_time = t;    // land detected first time

				} else {
					if (t > landed_time + params.land_t * 1000000.0f) {
						landed = true;
						landed_time = 0;
					}
				}

			} else {
				landed_time = 0;
			}
		}

		if (verbose_mode) {
			/* print updates rate */
			if (t > updates_counter_start + updates_counter_len) {
				float updates_dt = (t - updates_counter_start) * 0.000001f;
				warnx(
					"updates rate: accelerometer = %.1f/s, baro = %.1f/s, gps = %.1f/s, attitude = %.1f/s, flow = %.1f/s",
					accel_updates / updates_dt,
					baro_updates / updates_dt,
					gps_updates / updates_dt,
					attitude_updates / updates_dt,
					flow_updates / updates_dt);
				updates_counter_start = t;
				accel_updates = 0;
				baro_updates = 0;
				gps_updates = 0;
				attitude_updates = 0;
				flow_updates = 0;
			}
		}

		if (t > pub_last + PUB_INTERVAL) {
			pub_last = t;

			/* push current estimate to buffer */
			est_buf[buf_ptr][0][0] = x_est[0];
			est_buf[buf_ptr][0][1] = x_est[1];
			est_buf[buf_ptr][1][0] = y_est[0];
			est_buf[buf_ptr][1][1] = y_est[1];
			est_buf[buf_ptr][2][0] = z_est[0];
			est_buf[buf_ptr][2][1] = z_est[1];

			/* push current rotation matrix to buffer */
			memcpy(R_buf[buf_ptr], att.R, sizeof(att.R));

			buf_ptr++;
			if (buf_ptr >= EST_BUF_SIZE) {
				buf_ptr = 0;
			}

			/* publish local position */
			local_pos.xy_valid = can_estimate_xy;
			local_pos.v_xy_valid = can_estimate_xy;
			local_pos.xy_global = local_pos.xy_valid && use_gps_xy;
			local_pos.z_global = local_pos.z_valid && use_gps_z;
			local_pos.x = x_est[0];
			local_pos.vx = x_est[1];
			local_pos.y = y_est[0];
			local_pos.vy = y_est[1];
			local_pos.z = z_est[0];
			local_pos.vz = z_est[1];
			local_pos.landed = landed;
			local_pos.yaw = att.yaw;
			local_pos.dist_bottom_valid = dist_bottom_valid;
			local_pos.eph = eph;
			local_pos.epv = epv;

			if (local_pos.dist_bottom_valid) {
				local_pos.dist_bottom = -z_est[0] - surface_offset;
				local_pos.dist_bottom_rate = -z_est[1] - surface_offset_rate;
			}

			local_pos.timestamp = t;

			orb_publish(ORB_ID(vehicle_local_position), vehicle_local_position_pub, &local_pos);

			if (local_pos.xy_global && local_pos.z_global) {
				/* publish global position */
				global_pos.timestamp = t;
				global_pos.time_gps_usec = gps.time_gps_usec;

				double est_lat, est_lon;
				map_projection_reproject(&ref, local_pos.x, local_pos.y, &est_lat, &est_lon);

				global_pos.lat = est_lat;
				global_pos.lon = est_lon;
				global_pos.alt = local_pos.ref_alt - local_pos.z;

				global_pos.vel_n = local_pos.vx;
				global_pos.vel_e = local_pos.vy;
				global_pos.vel_d = local_pos.vz;

				global_pos.yaw = local_pos.yaw;

				global_pos.eph = eph;
				global_pos.epv = epv;

				if (vehicle_global_position_pub < 0) {
					vehicle_global_position_pub = orb_advertise(ORB_ID(vehicle_global_position), &global_pos);

				} else {
					orb_publish(ORB_ID(vehicle_global_position), vehicle_global_position_pub, &global_pos);
				}
			}
		}
	}

	warnx("stopped");
	mavlink_log_info(mavlink_fd, "[inav] stopped");
	thread_running = false;
	return 0;
}<|MERGE_RESOLUTION|>--- conflicted
+++ resolved
@@ -650,11 +650,6 @@
 							x_est[1] = gps.vel_n_m_s;
 							y_est[0] = 0.0f;
 							y_est[1] = gps.vel_e_m_s;
-<<<<<<< HEAD
-							y_est[2] = accel_NED[1];
-=======
-							z_est[0] = 0.0f;
->>>>>>> 25176067
 
 							local_pos.ref_lat = lat;
 							local_pos.ref_lon = lon;

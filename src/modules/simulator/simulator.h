--- conflicted
+++ resolved
@@ -156,24 +156,14 @@
 	void read_unlock() { px4_sem_post(&_lock); }
 	void write_lock()
 	{
-<<<<<<< HEAD
-		for (int i=0; i<_max_readers; i++) {
+		for (int i = 0; i < _max_readers; i++) {
 			px4_sem_wait(&_lock);
-=======
+		}
+	}
+	void write_unlock()
+	{
 		for (int i = 0; i < _max_readers; i++) {
-			sem_wait(&_lock);
->>>>>>> ddd1b822
-		}
-	}
-	void write_unlock()
-	{
-<<<<<<< HEAD
-		for (int i=0; i<_max_readers; i++) {
 			px4_sem_post(&_lock);
-=======
-		for (int i = 0; i < _max_readers; i++) {
-			sem_post(&_lock);
->>>>>>> ddd1b822
 		}
 	}
 

/****************************************************************************
 *
 *   Copyright (C) 2013 PX4 Development Team. All rights reserved.
 *   Author: Petri Tanskanen <petri.tanskanen@inf.ethz.ch>
 *           Lorenz Meier <lm@inf.ethz.ch>
 *           Thomas Gubler <thomasgubler@student.ethz.ch>
 *           Julian Oes <joes@student.ethz.ch>
 *           Anton Babushkin <anton.babushkin@me.com>
 *
 * Redistribution and use in source and binary forms, with or without
 * modification, are permitted provided that the following conditions
 * are met:
 *
 * 1. Redistributions of source code must retain the above copyright
 *    notice, this list of conditions and the following disclaimer.
 * 2. Redistributions in binary form must reproduce the above copyright
 *    notice, this list of conditions and the following disclaimer in
 *    the documentation and/or other materials provided with the
 *    distribution.
 * 3. Neither the name PX4 nor the names of its contributors may be
 *    used to endorse or promote products derived from this software
 *    without specific prior written permission.
 *
 * THIS SOFTWARE IS PROVIDED BY THE COPYRIGHT HOLDERS AND CONTRIBUTORS
 * "AS IS" AND ANY EXPRESS OR IMPLIED WARRANTIES, INCLUDING, BUT NOT
 * LIMITED TO, THE IMPLIED WARRANTIES OF MERCHANTABILITY AND FITNESS
 * FOR A PARTICULAR PURPOSE ARE DISCLAIMED. IN NO EVENT SHALL THE
 * COPYRIGHT OWNER OR CONTRIBUTORS BE LIABLE FOR ANY DIRECT, INDIRECT,
 * INCIDENTAL, SPECIAL, EXEMPLARY, OR CONSEQUENTIAL DAMAGES (INCLUDING,
 * BUT NOT LIMITED TO, PROCUREMENT OF SUBSTITUTE GOODS OR SERVICES; LOSS
 * OF USE, DATA, OR PROFITS; OR BUSINESS INTERRUPTION) HOWEVER CAUSED
 * AND ON ANY THEORY OF LIABILITY, WHETHER IN CONTRACT, STRICT
 * LIABILITY, OR TORT (INCLUDING NEGLIGENCE OR OTHERWISE) ARISING IN
 * ANY WAY OUT OF THE USE OF THIS SOFTWARE, EVEN IF ADVISED OF THE
 * POSSIBILITY OF SUCH DAMAGE.
 *
 ****************************************************************************/

/**
 * @file commander.cpp
 * Main system state machine implementation.
 *
 */

#include <nuttx/config.h>
#include <pthread.h>
#include <stdio.h>
#include <stdlib.h>
#include <stdbool.h>
#include <string.h>
#include <unistd.h>
#include <fcntl.h>
#include <errno.h>
#include <systemlib/err.h>
#include <debug.h>
#include <sys/prctl.h>
#include <sys/stat.h>
#include <string.h>
#include <math.h>
#include <poll.h>

#include <uORB/uORB.h>
#include <uORB/topics/sensor_combined.h>
#include <uORB/topics/battery_status.h>
#include <uORB/topics/manual_control_setpoint.h>
#include <uORB/topics/offboard_control_setpoint.h>
#include <uORB/topics/home_position.h>
#include <uORB/topics/vehicle_global_position.h>
#include <uORB/topics/vehicle_local_position.h>
#include <uORB/topics/position_setpoint_triplet.h>
#include <uORB/topics/vehicle_gps_position.h>
#include <uORB/topics/vehicle_command.h>
#include <uORB/topics/subsystem_info.h>
#include <uORB/topics/actuator_controls.h>
#include <uORB/topics/actuator_armed.h>
#include <uORB/topics/parameter_update.h>
#include <uORB/topics/differential_pressure.h>
#include <uORB/topics/safety.h>

#include <drivers/drv_led.h>
#include <drivers/drv_hrt.h>
#include <drivers/drv_tone_alarm.h>

#include <mavlink/mavlink_log.h>
#include <systemlib/param/param.h>
#include <systemlib/systemlib.h>
#include <systemlib/err.h>
#include <systemlib/cpuload.h>
#include <systemlib/rc_check.h>

#include "px4_custom_mode.h"
#include "commander_helper.h"
#include "state_machine_helper.h"
#include "calibration_routines.h"
#include "accelerometer_calibration.h"
#include "gyro_calibration.h"
#include "mag_calibration.h"
#include "baro_calibration.h"
#include "rc_calibration.h"
#include "airspeed_calibration.h"

/* oddly, ERROR is not defined for c++ */
#ifdef ERROR
# undef ERROR
#endif
static const int ERROR = -1;

extern struct system_load_s system_load;

/* Decouple update interval and hysteris counters, all depends on intervals */
#define COMMANDER_MONITORING_INTERVAL 50000
#define COMMANDER_MONITORING_LOOPSPERMSEC (1/(COMMANDER_MONITORING_INTERVAL/1000.0f))

#define MAVLINK_OPEN_INTERVAL 50000

#define STICK_ON_OFF_LIMIT 0.9f
#define STICK_ON_OFF_HYSTERESIS_TIME_MS 1000
#define STICK_ON_OFF_COUNTER_LIMIT (STICK_ON_OFF_HYSTERESIS_TIME_MS*COMMANDER_MONITORING_LOOPSPERMSEC)

<<<<<<< HEAD
#define POSITION_TIMEOUT 50000 /**< consider the local or global position estimate invalid after 50ms */
=======
#define POSITION_TIMEOUT 100000 /**< consider the local or global position estimate invalid after 100ms */
>>>>>>> ad77ba26
#define RC_TIMEOUT 500000
#define DIFFPRESS_TIMEOUT 2000000

#define PRINT_INTERVAL	5000000
#define PRINT_MODE_REJECT_INTERVAL	2000000

enum MAV_MODE_FLAG {
	MAV_MODE_FLAG_CUSTOM_MODE_ENABLED = 1, /* 0b00000001 Reserved for future use. | */
	MAV_MODE_FLAG_TEST_ENABLED = 2, /* 0b00000010 system has a test mode enabled. This flag is intended for temporary system tests and should not be used for stable implementations. | */
	MAV_MODE_FLAG_AUTO_ENABLED = 4, /* 0b00000100 autonomous mode enabled, system finds its own goal positions. Guided flag can be set or not, depends on the actual implementation. | */
	MAV_MODE_FLAG_GUIDED_ENABLED = 8, /* 0b00001000 guided mode enabled, system flies MISSIONs / mission items. | */
	MAV_MODE_FLAG_STABILIZE_ENABLED = 16, /* 0b00010000 system stabilizes electronically its attitude (and optionally position). It needs however further control inputs to move around. | */
	MAV_MODE_FLAG_HIL_ENABLED = 32, /* 0b00100000 hardware in the loop simulation. All motors / actuators are blocked, but internal software is full operational. | */
	MAV_MODE_FLAG_MANUAL_INPUT_ENABLED = 64, /* 0b01000000 remote control input is enabled. | */
	MAV_MODE_FLAG_SAFETY_ARMED = 128, /* 0b10000000 MAV safety set to armed. Motors are enabled / running / can start. Ready to fly. | */
	MAV_MODE_FLAG_ENUM_END = 129, /*  | */
};

/* Mavlink file descriptors */
static int mavlink_fd = 0;

/* flags */
static bool commander_initialized = false;
static volatile bool thread_should_exit = false;		/**< daemon exit flag */
static volatile bool thread_running = false;		/**< daemon status flag */
static int daemon_task;				/**< Handle of daemon task / thread */

static unsigned int leds_counter;
/* To remember when last notification was sent */
static uint64_t last_print_mode_reject_time = 0;
/* if connected via USB */
static bool on_usb_power = false;

static float takeoff_alt = 5.0f;
static int parachute_enabled = 0;
static float eph_epv_threshold = 5.0f;

static struct vehicle_status_s status;
static struct actuator_armed_s armed;
static struct safety_s safety;
static struct vehicle_control_mode_s control_mode;

/* tasks waiting for low prio thread */
typedef enum {
	LOW_PRIO_TASK_NONE = 0,
	LOW_PRIO_TASK_PARAM_SAVE,
	LOW_PRIO_TASK_PARAM_LOAD,
	LOW_PRIO_TASK_GYRO_CALIBRATION,
	LOW_PRIO_TASK_MAG_CALIBRATION,
	LOW_PRIO_TASK_ALTITUDE_CALIBRATION,
	LOW_PRIO_TASK_RC_CALIBRATION,
	LOW_PRIO_TASK_ACCEL_CALIBRATION,
	LOW_PRIO_TASK_AIRSPEED_CALIBRATION
} low_prio_task_t;

static low_prio_task_t low_prio_task = LOW_PRIO_TASK_NONE;

/**
 * The daemon app only briefly exists to start
 * the background job. The stack size assigned in the
 * Makefile does only apply to this management task.
 *
 * The actual stack size should be set in the call
 * to task_create().
 *
 * @ingroup apps
 */
extern "C" __EXPORT int commander_main(int argc, char *argv[]);

/**
 * Print the correct usage.
 */
void usage(const char *reason);

/**
 * React to commands that are sent e.g. from the mavlink module.
 */
bool handle_command(struct vehicle_status_s *status, const struct safety_s *safety, struct vehicle_command_s *cmd, struct actuator_armed_s *armed, struct home_position_s *home, struct vehicle_global_position_s *global_pos, orb_advert_t *home_pub);

/**
 * Mainloop of commander.
 */
int commander_thread_main(int argc, char *argv[]);

void control_status_leds(vehicle_status_s *status, const actuator_armed_s *actuator_armed, bool changed);

void check_valid(hrt_abstime timestamp, hrt_abstime timeout, bool valid_in, bool *valid_out, bool *changed);

void check_mode_switches(struct manual_control_setpoint_s *sp_man, struct vehicle_status_s *status);

transition_result_t set_main_state_rc(struct vehicle_status_s *status, struct manual_control_setpoint_s *sp_man);

void set_control_mode();

void print_reject_mode(struct vehicle_status_s *current_status, const char *msg);

void print_reject_arm(const char *msg);

void print_status();

transition_result_t check_navigation_state_machine(struct vehicle_status_s *status, struct vehicle_control_mode_s *control_mode, struct vehicle_local_position_s *local_pos);

transition_result_t arm_disarm(bool arm, const int mavlink_fd, const char* armedBy);

/**
 * Loop that runs at a lower rate and priority for calibration and parameter tasks.
 */
void *commander_low_prio_loop(void *arg);

void answer_command(struct vehicle_command_s &cmd, enum VEHICLE_CMD_RESULT result);


int commander_main(int argc, char *argv[])
{
	if (argc < 1)
		usage("missing command");

	if (!strcmp(argv[1], "start")) {

		if (thread_running) {
			warnx("commander already running");
			/* this is not an error */
			exit(0);
		}

		thread_should_exit = false;
		daemon_task = task_spawn_cmd("commander",
					     SCHED_DEFAULT,
					     SCHED_PRIORITY_MAX - 40,
					     3000,
					     commander_thread_main,
					     (argv) ? (const char **)&argv[2] : (const char **)NULL);

		while (!thread_running) {
			usleep(200);
		}

		exit(0);
	}

	if (!strcmp(argv[1], "stop")) {

		if (!thread_running)
			errx(0, "commander already stopped");

		thread_should_exit = true;

		while (thread_running) {
			usleep(200000);
			warnx(".");
		}

		warnx("terminated.");

		exit(0);
	}

	if (!strcmp(argv[1], "status")) {
		if (thread_running) {
			warnx("\tcommander is running");
			print_status();

		} else {
			warnx("\tcommander not started");
		}

		exit(0);
	}

	if (!strcmp(argv[1], "arm")) {
		arm_disarm(true, mavlink_fd, "command line");
		exit(0);
	}

	if (!strcmp(argv[1], "2")) {
		arm_disarm(false, mavlink_fd, "command line");
		exit(0);
	}

	usage("unrecognized command");
	exit(1);
}

void usage(const char *reason)
{
	if (reason)
		fprintf(stderr, "%s\n", reason);

	fprintf(stderr, "usage: daemon {start|stop|status} [-p <additional params>]\n\n");
	exit(1);
}

void print_status()
{
	warnx("usb powered: %s", (on_usb_power) ? "yes" : "no");

	/* read all relevant states */
	int state_sub = orb_subscribe(ORB_ID(vehicle_status));
	struct vehicle_status_s state;
	orb_copy(ORB_ID(vehicle_status), state_sub, &state);

	const char *armed_str;

	switch (state.arming_state) {
	case ARMING_STATE_INIT:
		armed_str = "INIT";
		break;

	case ARMING_STATE_STANDBY:
		armed_str = "STANDBY";
		break;

	case ARMING_STATE_ARMED:
		armed_str = "ARMED";
		break;

	case ARMING_STATE_ARMED_ERROR:
		armed_str = "ARMED_ERROR";
		break;

	case ARMING_STATE_STANDBY_ERROR:
		armed_str = "STANDBY_ERROR";
		break;

	case ARMING_STATE_REBOOT:
		armed_str = "REBOOT";
		break;

	case ARMING_STATE_IN_AIR_RESTORE:
		armed_str = "IN_AIR_RESTORE";
		break;

	default:
		armed_str = "ERR: UNKNOWN STATE";
		break;
	}

	close(state_sub);


	warnx("arming: %s", armed_str);
}

static orb_advert_t status_pub;

transition_result_t arm_disarm(bool arm, const int mavlink_fd, const char* armedBy)
{
    transition_result_t arming_res = TRANSITION_NOT_CHANGED;
    
    // Transition the armed state. By passing mavlink_fd to arming_state_transition it will
    // output appropriate error messages if the state cannot transition.
    arming_res = arming_state_transition(&status, &safety, arm ? ARMING_STATE_ARMED : ARMING_STATE_STANDBY, &armed, mavlink_fd);
    if (arming_res == TRANSITION_CHANGED && mavlink_fd) {
        mavlink_log_info(mavlink_fd, "[cmd] %s by %s", arm ? "ARMED" : "DISARMED", armedBy);
    } else if (arming_res == TRANSITION_DENIED) {
        tune_negative(true);
    }
    
    return arming_res;
}

bool handle_command(struct vehicle_status_s *status, const struct safety_s *safety, struct vehicle_command_s *cmd, struct actuator_armed_s *armed, struct home_position_s *home, struct vehicle_global_position_s *global_pos, orb_advert_t *home_pub)
{
	/* result of the command */
	enum VEHICLE_CMD_RESULT result = VEHICLE_CMD_RESULT_UNSUPPORTED;
	bool ret = false;

	/* only handle commands that are meant to be handled by this system and component */
	if (cmd->target_system != status->system_id || ((cmd->target_component != status->component_id) && (cmd->target_component != 0))) { // component_id 0: valid for all components
		return false;
	}

	/* only handle high-priority commands here */

	/* request to set different system mode */
	switch (cmd->command) {
	case VEHICLE_CMD_DO_SET_MODE: {
			uint8_t base_mode = (uint8_t) cmd->param1;
			uint8_t custom_main_mode = (uint8_t) cmd->param2;
			transition_result_t arming_res = TRANSITION_NOT_CHANGED;

			/* set HIL state */
			hil_state_t new_hil_state = (base_mode & MAV_MODE_FLAG_HIL_ENABLED) ? HIL_STATE_ON : HIL_STATE_OFF;
			int hil_ret = hil_state_transition(new_hil_state, status_pub, status, mavlink_fd);

			/* if HIL got enabled, reset battery status state */
			if (hil_ret == OK && status->hil_state == HIL_STATE_ON) {
				/* reset the arming mode to disarmed */
				arming_res = arming_state_transition(status, safety, ARMING_STATE_STANDBY, armed);

				if (arming_res != TRANSITION_DENIED) {
					mavlink_log_info(mavlink_fd, "[cmd] HIL: Reset ARMED state to standby");

				} else {
					mavlink_log_info(mavlink_fd, "[cmd] HIL: FAILED resetting armed state");
				}
			}

			if (hil_ret == OK)
				ret = true;

            // Transition the arming state
            arming_res = arm_disarm(base_mode & MAV_MODE_FLAG_SAFETY_ARMED, mavlink_fd, "set mode command");

			if (arming_res == TRANSITION_CHANGED)
				ret = true;

			/* set main state */
			transition_result_t main_res = TRANSITION_DENIED;

			if (base_mode & MAV_MODE_FLAG_CUSTOM_MODE_ENABLED) {
				/* use autopilot-specific mode */
				if (custom_main_mode == PX4_CUSTOM_MAIN_MODE_MANUAL) {
					/* MANUAL */
					main_res = main_state_transition(status, MAIN_STATE_MANUAL);

				} else if (custom_main_mode == PX4_CUSTOM_MAIN_MODE_SEATBELT) {
					/* SEATBELT */
					main_res = main_state_transition(status, MAIN_STATE_SEATBELT);

				} else if (custom_main_mode == PX4_CUSTOM_MAIN_MODE_EASY) {
					/* EASY */
					main_res = main_state_transition(status, MAIN_STATE_EASY);

				} else if (custom_main_mode == PX4_CUSTOM_MAIN_MODE_AUTO) {
					/* AUTO */
					main_res = main_state_transition(status, MAIN_STATE_AUTO);
				}

			} else {
				/* use base mode */
				if (base_mode & MAV_MODE_FLAG_AUTO_ENABLED) {
					/* AUTO */
					main_res = main_state_transition(status, MAIN_STATE_AUTO);

				} else if (base_mode & MAV_MODE_FLAG_MANUAL_INPUT_ENABLED) {
					if (base_mode & MAV_MODE_FLAG_GUIDED_ENABLED) {
						/* EASY */
						main_res = main_state_transition(status, MAIN_STATE_EASY);

					} else if (base_mode & MAV_MODE_FLAG_STABILIZE_ENABLED) {
						/* MANUAL */
						main_res = main_state_transition(status, MAIN_STATE_MANUAL);
					}
				}
			}

			if (main_res == TRANSITION_CHANGED)
				ret = true;

			if (arming_res != TRANSITION_DENIED && main_res != TRANSITION_DENIED) {
				result = VEHICLE_CMD_RESULT_ACCEPTED;

			} else {
				result = VEHICLE_CMD_RESULT_TEMPORARILY_REJECTED;
			}

			break;
		}

	case VEHICLE_CMD_COMPONENT_ARM_DISARM: {
            // Follow exactly what the mavlink spec says for values: 0.0f for disarm, 1.0f for arm.
            // We use an float epsilon delta to test float equality.
            if (cmd->param1 != 0.0f && (fabsf(cmd->param1 - 1.0f) > 2.0f * FLT_EPSILON)) {
				mavlink_log_info(mavlink_fd, "Unsupported ARM_DISARM parameter: %.6f", cmd->param1);
            } else {
                transition_result_t arming_res = arm_disarm(cmd->param1 != 0.0f, mavlink_fd, "arm/disarm component command");
                if (arming_res == TRANSITION_DENIED) {
                    mavlink_log_critical(mavlink_fd, "#audio: REJECTING component arm cmd");
                    result = VEHICLE_CMD_RESULT_TEMPORARILY_REJECTED;
                } else {
                    result = VEHICLE_CMD_RESULT_ACCEPTED;
                }
            }
		}
		break;

	case VEHICLE_CMD_OVERRIDE_GOTO: {
			// TODO listen vehicle_command topic directly from navigator (?)
			unsigned int mav_goto = cmd->param1;

			if (mav_goto == 0) {	// MAV_GOTO_DO_HOLD
				status->set_nav_state = NAV_STATE_LOITER;
				status->set_nav_state_timestamp = hrt_absolute_time();
				mavlink_log_critical(mavlink_fd, "#audio: pause mission cmd");
				result = VEHICLE_CMD_RESULT_ACCEPTED;
				ret = true;

			} else if (mav_goto == 1) {	// MAV_GOTO_DO_CONTINUE
				status->set_nav_state = NAV_STATE_MISSION;
				status->set_nav_state_timestamp = hrt_absolute_time();
				mavlink_log_critical(mavlink_fd, "#audio: continue mission cmd");
				result = VEHICLE_CMD_RESULT_ACCEPTED;
				ret = true;

			} else {
				mavlink_log_info(mavlink_fd, "Unsupported OVERRIDE_GOTO: %f %f %f %f %f %f %f %f", cmd->param1, cmd->param2, cmd->param3, cmd->param4, cmd->param5, cmd->param6, cmd->param7);
			}
		}
		break;

		/* Flight termination */
	case VEHICLE_CMD_DO_SET_SERVO: { //xxx: needs its own mavlink command

			//XXX: to enable the parachute, a param needs to be set
			//xxx: for safety only for now, param3 is unused by VEHICLE_CMD_DO_SET_SERVO
			if (armed->armed && cmd->param3 > 0.5 && parachute_enabled) {
				transition_result_t failsafe_res = failsafe_state_transition(status, FAILSAFE_STATE_TERMINATION);
				result = VEHICLE_CMD_RESULT_ACCEPTED;
				ret = true;

			} else {
				/* reject parachute depoyment not armed */
				result = VEHICLE_CMD_RESULT_TEMPORARILY_REJECTED;
			}

		}
		break;

	case VEHICLE_CMD_DO_SET_HOME: {
			bool use_current = cmd->param1 > 0.5f;
			if (use_current) {
				/* use current position */
				if (status->condition_global_position_valid) {
					home->lat = global_pos->lat;
					home->lon = global_pos->lon;
					home->alt = global_pos->alt;

					home->timestamp = hrt_absolute_time();

					result = VEHICLE_CMD_RESULT_ACCEPTED;

				} else {
					result = VEHICLE_CMD_RESULT_TEMPORARILY_REJECTED;
				}

			} else {
				/* use specified position */
				home->lat = cmd->param5;
				home->lon = cmd->param6;
				home->alt = cmd->param7;

				home->timestamp = hrt_absolute_time();

				result = VEHICLE_CMD_RESULT_ACCEPTED;
			}

			if (result == VEHICLE_CMD_RESULT_ACCEPTED) {
				warnx("home: lat = %.7f, lon = %.7f, alt = %.2f ", home->lat, home->lon, (double)home->alt);
				mavlink_log_info(mavlink_fd, "[cmd] home: %.7f, %.7f, %.2f", home->lat, home->lon, (double)home->alt);

				/* announce new home position */
				if (*home_pub > 0) {
					orb_publish(ORB_ID(home_position), *home_pub, home);

				} else {
					*home_pub = orb_advertise(ORB_ID(home_position), home);
				}

				/* mark home position as set */
				status->condition_home_position_valid = true;
			}
		}
		break;
	case VEHICLE_CMD_PREFLIGHT_REBOOT_SHUTDOWN:
	case VEHICLE_CMD_PREFLIGHT_CALIBRATION:
	case VEHICLE_CMD_PREFLIGHT_SET_SENSOR_OFFSETS:
	case VEHICLE_CMD_PREFLIGHT_STORAGE:
		/* ignore commands that handled in low prio loop */
		break;

	default:
		/* Warn about unsupported commands, this makes sense because only commands
		 * to this component ID (or all) are passed by mavlink. */
		answer_command(*cmd, VEHICLE_CMD_RESULT_UNSUPPORTED);
		break;
	}
	if (result != VEHICLE_CMD_RESULT_UNSUPPORTED) {
		/* already warned about unsupported commands in "default" case */
		answer_command(*cmd, result);
	}

	/* send any requested ACKs */
	if (cmd->confirmation > 0 && result != VEHICLE_CMD_RESULT_UNSUPPORTED) {
		/* send acknowledge command */
		// XXX TODO
	}

}

int commander_thread_main(int argc, char *argv[])
{
	/* not yet initialized */
	commander_initialized = false;

	bool arm_tune_played = false;
	bool was_armed = false;

	/* set parameters */
	param_t _param_sys_type = param_find("MAV_TYPE");
	param_t _param_system_id = param_find("MAV_SYS_ID");
	param_t _param_component_id = param_find("MAV_COMP_ID");
	param_t _param_takeoff_alt = param_find("NAV_TAKEOFF_ALT");
	param_t _param_enable_parachute = param_find("NAV_PARACHUTE_EN");

	/* welcome user */
	warnx("starting");

	char *main_states_str[MAIN_STATE_MAX];
	main_states_str[0] = "MANUAL";
	main_states_str[1] = "SEATBELT";
	main_states_str[2] = "EASY";
	main_states_str[3] = "AUTO";

	char *arming_states_str[ARMING_STATE_MAX];
	arming_states_str[0] = "INIT";
	arming_states_str[1] = "STANDBY";
	arming_states_str[2] = "ARMED";
	arming_states_str[3] = "ARMED_ERROR";
	arming_states_str[4] = "STANDBY_ERROR";
	arming_states_str[5] = "REBOOT";
	arming_states_str[6] = "IN_AIR_RESTORE";

	char *failsafe_states_str[FAILSAFE_STATE_MAX];
	failsafe_states_str[0] = "NORMAL";
	failsafe_states_str[1] = "RTL";
	failsafe_states_str[2] = "LAND";
	failsafe_states_str[3] = "TERMINATION";

	/* pthread for slow low prio thread */
	pthread_t commander_low_prio_thread;

	/* initialize */
	if (led_init() != 0) {
		warnx("ERROR: Failed to initialize leds");
	}

	if (buzzer_init() != OK) {
		warnx("ERROR: Failed to initialize buzzer");
	}

	mavlink_fd = open(MAVLINK_LOG_DEVICE, 0);

	/* vehicle status topic */
	memset(&status, 0, sizeof(status));
	status.condition_landed = true;	// initialize to safe value
	// We want to accept RC inputs as default
	status.rc_input_blocked = false;
	status.main_state = MAIN_STATE_MANUAL;
	status.set_nav_state = NAV_STATE_NONE;
	status.set_nav_state_timestamp = 0;
	status.arming_state = ARMING_STATE_INIT;
	status.hil_state = HIL_STATE_OFF;
	status.failsafe_state = FAILSAFE_STATE_NORMAL;

	/* neither manual nor offboard control commands have been received */
	status.offboard_control_signal_found_once = false;
	status.rc_signal_found_once = false;

	/* mark all signals lost as long as they haven't been found */
	status.rc_signal_lost = true;
	status.offboard_control_signal_lost = true;

	/* set battery warning flag */
	status.battery_warning = VEHICLE_BATTERY_WARNING_NONE;
	status.condition_battery_voltage_valid = false;

	// XXX for now just set sensors as initialized
	status.condition_system_sensors_initialized = true;

	status.counter++;
	status.timestamp = hrt_absolute_time();

	/* publish initial state */
	status_pub = orb_advertise(ORB_ID(vehicle_status), &status);

	/* armed topic */
	orb_advert_t armed_pub;
	/* Initialize armed with all false */
	memset(&armed, 0, sizeof(armed));

	/* vehicle control mode topic */
	memset(&control_mode, 0, sizeof(control_mode));
	orb_advert_t control_mode_pub = orb_advertise(ORB_ID(vehicle_control_mode), &control_mode);

	armed_pub = orb_advertise(ORB_ID(actuator_armed), &armed);

	/* home position */
	orb_advert_t home_pub = -1;
	struct home_position_s home;
	memset(&home, 0, sizeof(home));

	if (status_pub < 0) {
		warnx("ERROR: orb_advertise for topic vehicle_status failed (uorb app running?).\n");
		warnx("exiting.");
		exit(ERROR);
	}

	mavlink_log_info(mavlink_fd, "[cmd] started");

	int ret;

	pthread_attr_t commander_low_prio_attr;
	pthread_attr_init(&commander_low_prio_attr);
	pthread_attr_setstacksize(&commander_low_prio_attr, 2992);

	struct sched_param param;
	(void)pthread_attr_getschedparam(&commander_low_prio_attr, &param);

	/* low priority */
	param.sched_priority = SCHED_PRIORITY_DEFAULT - 50;
	(void)pthread_attr_setschedparam(&commander_low_prio_attr, &param);
	pthread_create(&commander_low_prio_thread, &commander_low_prio_attr, commander_low_prio_loop, NULL);
	pthread_attr_destroy(&commander_low_prio_attr);

	/* Start monitoring loop */
	unsigned counter = 0;
	unsigned stick_off_counter = 0;
	unsigned stick_on_counter = 0;

	bool low_battery_voltage_actions_done = false;
	bool critical_battery_voltage_actions_done = false;

	uint64_t last_idle_time = 0;
	uint64_t start_time = 0;

	bool status_changed = true;
	bool param_init_forced = true;

	bool updated = false;

	bool rc_calibration_ok = (OK == rc_calibration_check(mavlink_fd));

	/* Subscribe to safety topic */
	int safety_sub = orb_subscribe(ORB_ID(safety));
	memset(&safety, 0, sizeof(safety));
	safety.safety_switch_available = false;
	safety.safety_off = false;

	/* Subscribe to manual control data */
	int sp_man_sub = orb_subscribe(ORB_ID(manual_control_setpoint));
	struct manual_control_setpoint_s sp_man;
	memset(&sp_man, 0, sizeof(sp_man));

	/* Subscribe to offboard control data */
	int sp_offboard_sub = orb_subscribe(ORB_ID(offboard_control_setpoint));
	struct offboard_control_setpoint_s sp_offboard;
	memset(&sp_offboard, 0, sizeof(sp_offboard));

	/* Subscribe to global position */
	int global_position_sub = orb_subscribe(ORB_ID(vehicle_global_position));
	struct vehicle_global_position_s global_position;
	memset(&global_position, 0, sizeof(global_position));

	/* Subscribe to local position data */
	int local_position_sub = orb_subscribe(ORB_ID(vehicle_local_position));
	struct vehicle_local_position_s local_position;
	memset(&local_position, 0, sizeof(local_position));

	/*
	 * The home position is set based on GPS only, to prevent a dependency between
	 * position estimator and commander. RAW GPS is more than good enough for a
	 * non-flying vehicle.
	 */

	/* Subscribe to GPS topic */
	int gps_sub = orb_subscribe(ORB_ID(vehicle_gps_position));
	struct vehicle_gps_position_s gps_position;
	memset(&gps_position, 0, sizeof(gps_position));

	/* Subscribe to sensor topic */
	int sensor_sub = orb_subscribe(ORB_ID(sensor_combined));
	struct sensor_combined_s sensors;
	memset(&sensors, 0, sizeof(sensors));

	/* Subscribe to differential pressure topic */
	int diff_pres_sub = orb_subscribe(ORB_ID(differential_pressure));
	struct differential_pressure_s diff_pres;
	memset(&diff_pres, 0, sizeof(diff_pres));

	/* Subscribe to command topic */
	int cmd_sub = orb_subscribe(ORB_ID(vehicle_command));
	struct vehicle_command_s cmd;
	memset(&cmd, 0, sizeof(cmd));

	/* Subscribe to parameters changed topic */
	int param_changed_sub = orb_subscribe(ORB_ID(parameter_update));
	struct parameter_update_s param_changed;
	memset(&param_changed, 0, sizeof(param_changed));

	/* Subscribe to battery topic */
	int battery_sub = orb_subscribe(ORB_ID(battery_status));
	struct battery_status_s battery;
	memset(&battery, 0, sizeof(battery));

	/* Subscribe to subsystem info topic */
	int subsys_sub = orb_subscribe(ORB_ID(subsystem_info));
	struct subsystem_info_s info;
	memset(&info, 0, sizeof(info));

	/* Subscribe to position setpoint triplet */
	int pos_sp_triplet_sub = orb_subscribe(ORB_ID(position_setpoint_triplet));
	struct position_setpoint_triplet_s pos_sp_triplet;
	memset(&pos_sp_triplet, 0, sizeof(pos_sp_triplet));

	control_status_leds(&status, &armed, true);

	/* now initialized */
	commander_initialized = true;
	thread_running = true;

	start_time = hrt_absolute_time();

	while (!thread_should_exit) {

		if (mavlink_fd < 0 && counter % (1000000 / MAVLINK_OPEN_INTERVAL) == 0) {
			/* try to open the mavlink log device every once in a while */
			mavlink_fd = open(MAVLINK_LOG_DEVICE, 0);
		}

		/* update parameters */
		orb_check(param_changed_sub, &updated);

		if (updated || param_init_forced) {
			param_init_forced = false;
			/* parameters changed */
			orb_copy(ORB_ID(parameter_update), param_changed_sub, &param_changed);

			/* update parameters */
			if (!armed.armed) {
				if (param_get(_param_sys_type, &(status.system_type)) != OK) {
					warnx("failed getting new system type");
				}

				/* disable manual override for all systems that rely on electronic stabilization */
				if (status.system_type == VEHICLE_TYPE_COAXIAL ||
				    status.system_type == VEHICLE_TYPE_HELICOPTER ||
				    status.system_type == VEHICLE_TYPE_TRICOPTER ||
				    status.system_type == VEHICLE_TYPE_QUADROTOR ||
				    status.system_type == VEHICLE_TYPE_HEXAROTOR ||
				    status.system_type == VEHICLE_TYPE_OCTOROTOR) {
					status.is_rotary_wing = true;

				} else {
					status.is_rotary_wing = false;
				}

				/* check and update system / component ID */
				param_get(_param_system_id, &(status.system_id));
				param_get(_param_component_id, &(status.component_id));
				status_changed = true;

				/* re-check RC calibration */
				rc_calibration_ok = (OK == rc_calibration_check(mavlink_fd));
			}
			/* navigation parameters */
			param_get(_param_takeoff_alt, &takeoff_alt);
			param_get(_param_enable_parachute, &parachute_enabled);
		}

		orb_check(sp_man_sub, &updated);

		if (updated) {
			orb_copy(ORB_ID(manual_control_setpoint), sp_man_sub, &sp_man);
		}

		orb_check(sp_offboard_sub, &updated);

		if (updated) {
			orb_copy(ORB_ID(offboard_control_setpoint), sp_offboard_sub, &sp_offboard);
		}

		orb_check(sensor_sub, &updated);

		if (updated) {
			orb_copy(ORB_ID(sensor_combined), sensor_sub, &sensors);
		}

		orb_check(diff_pres_sub, &updated);

		if (updated) {
			orb_copy(ORB_ID(differential_pressure), diff_pres_sub, &diff_pres);
		}

		check_valid(diff_pres.timestamp, DIFFPRESS_TIMEOUT, true, &(status.condition_airspeed_valid), &status_changed);

		/* update safety topic */
		orb_check(safety_sub, &updated);

		if (updated) {
			orb_copy(ORB_ID(safety), safety_sub, &safety);

			/* disarm if safety is now on and still armed */
			if (status.hil_state == HIL_STATE_OFF && safety.safety_switch_available && !safety.safety_off && armed.armed) {
				arming_state_t new_arming_state = (status.arming_state == ARMING_STATE_ARMED ? ARMING_STATE_STANDBY : ARMING_STATE_STANDBY_ERROR);
				if (TRANSITION_CHANGED == arming_state_transition(&status, &safety, new_arming_state, &armed)) {
					mavlink_log_info(mavlink_fd, "[cmd] DISARMED by safety switch");
				}
			}
		}

		/* update global position estimate */
		orb_check(global_position_sub, &updated);

		if (updated) {
			/* position changed */
			orb_copy(ORB_ID(vehicle_global_position), global_position_sub, &global_position);
		}

		/* update condition_global_position_valid */
		/* hysteresis for EPH/EPV */
		bool eph_epv_good;
		if (status.condition_global_position_valid) {
			if (global_position.eph > eph_epv_threshold * 2.0f || global_position.epv > eph_epv_threshold * 2.0f) {
				eph_epv_good = false;
			}

		} else {
			if (global_position.eph < eph_epv_threshold && global_position.epv < eph_epv_threshold) {
				eph_epv_good = true;
			}
		}
		check_valid(global_position.timestamp, POSITION_TIMEOUT, eph_epv_good, &(status.condition_global_position_valid), &status_changed);

		/* check if GPS fix is ok */

		/* update home position */
		if (!status.condition_home_position_valid && status.condition_global_position_valid && !armed.armed &&
			(global_position.eph < eph_epv_threshold) && (global_position.epv < eph_epv_threshold)) {

			home.lat = global_position.lat;
			home.lon = global_position.lon;
			home.alt = global_position.alt;

			warnx("home: lat = %.7f, lon = %.7f, alt = %.2f ", home.lat, home.lon, (double)home.alt);
			mavlink_log_info(mavlink_fd, "[cmd] home: %.7f, %.7f, %.2f", home.lat, home.lon, (double)home.alt);

			/* announce new home position */
			if (home_pub > 0) {
				orb_publish(ORB_ID(home_position), home_pub, &home);

			} else {
				home_pub = orb_advertise(ORB_ID(home_position), &home);
			}

			/* mark home position as set */
			status.condition_home_position_valid = true;
			tune_positive(true);
		}

		/* update local position estimate */
		orb_check(local_position_sub, &updated);

		if (updated) {
			/* position changed */
			orb_copy(ORB_ID(vehicle_local_position), local_position_sub, &local_position);
		}

		/* update condition_local_position_valid and condition_local_altitude_valid */
		check_valid(local_position.timestamp, POSITION_TIMEOUT, local_position.xy_valid && eph_epv_good, &(status.condition_local_position_valid), &status_changed);
		check_valid(local_position.timestamp, POSITION_TIMEOUT, local_position.z_valid, &(status.condition_local_altitude_valid), &status_changed);

		static bool published_condition_landed_fw = false;
		if (status.is_rotary_wing && status.condition_local_altitude_valid) {
			if (status.condition_landed != local_position.landed) {
				status.condition_landed = local_position.landed;
				status_changed = true;
				published_condition_landed_fw = false; //make sure condition_landed is published again if the system type changes

				if (status.condition_landed) {
					mavlink_log_critical(mavlink_fd, "#audio: LANDED");

				} else {
					mavlink_log_critical(mavlink_fd, "#audio: IN AIR");
				}
			}
		} else {
			if (!published_condition_landed_fw) {
				status.condition_landed = false; // Fixedwing does not have a landing detector currently
				published_condition_landed_fw = true;
				status_changed = true;
			}
		}

		/* update battery status */
		orb_check(battery_sub, &updated);

		if (updated) {
			orb_copy(ORB_ID(battery_status), battery_sub, &battery);

			/* only consider battery voltage if system has been running 2s and battery voltage is valid */
			if (hrt_absolute_time() > start_time + 2000000 && battery.voltage_filtered_v > 0.0f) {
				status.battery_voltage = battery.voltage_filtered_v;
				status.battery_current = battery.current_a;
				status.condition_battery_voltage_valid = true;
				status.battery_remaining = battery_remaining_estimate_voltage(battery.voltage_filtered_v, battery.discharged_mah);
			}
		}

		/* update subsystem */
		orb_check(subsys_sub, &updated);

		if (updated) {
			orb_copy(ORB_ID(subsystem_info), subsys_sub, &info);

			warnx("subsystem changed: %d\n", (int)info.subsystem_type);

			/* mark / unmark as present */
			if (info.present) {
				status.onboard_control_sensors_present |= info.subsystem_type;

			} else {
				status.onboard_control_sensors_present &= ~info.subsystem_type;
			}

			/* mark / unmark as enabled */
			if (info.enabled) {
				status.onboard_control_sensors_enabled |= info.subsystem_type;

			} else {
				status.onboard_control_sensors_enabled &= ~info.subsystem_type;
			}

			/* mark / unmark as ok */
			if (info.ok) {
				status.onboard_control_sensors_health |= info.subsystem_type;

			} else {
				status.onboard_control_sensors_health &= ~info.subsystem_type;
			}

			status_changed = true;
		}

		/* update position setpoint triplet */
		orb_check(pos_sp_triplet_sub, &updated);

		if (updated) {
			orb_copy(ORB_ID(position_setpoint_triplet), pos_sp_triplet_sub, &pos_sp_triplet);
		}

		if (counter % (1000000 / COMMANDER_MONITORING_INTERVAL) == 0) {
			/* compute system load */
			uint64_t interval_runtime = system_load.tasks[0].total_runtime - last_idle_time;

			if (last_idle_time > 0)
				status.load = 1.0f - ((float)interval_runtime / 1e6f);	//system load is time spent in non-idle

			last_idle_time = system_load.tasks[0].total_runtime;

			/* check if board is connected via USB */
			//struct stat statbuf;
			//on_usb_power = (stat("/dev/ttyACM0", &statbuf) == 0);
		}

		/* if battery voltage is getting lower, warn using buzzer, etc. */
		if (status.condition_battery_voltage_valid && status.battery_remaining < 0.25f && !low_battery_voltage_actions_done) {
			low_battery_voltage_actions_done = true;
			mavlink_log_critical(mavlink_fd, "#audio: WARNING: LOW BATTERY");
			status.battery_warning = VEHICLE_BATTERY_WARNING_LOW;
			status_changed = true;

		} else if (status.condition_battery_voltage_valid && status.battery_remaining < 0.1f && !critical_battery_voltage_actions_done && low_battery_voltage_actions_done) {
			/* critical battery voltage, this is rather an emergency, change state machine */
			critical_battery_voltage_actions_done = true;
			mavlink_log_critical(mavlink_fd, "#audio: EMERGENCY: CRITICAL BATTERY");
			status.battery_warning = VEHICLE_BATTERY_WARNING_CRITICAL;

			if (armed.armed) {
				arming_state_transition(&status, &safety, ARMING_STATE_ARMED_ERROR, &armed);

			} else {
				arming_state_transition(&status, &safety, ARMING_STATE_STANDBY_ERROR, &armed);
			}

			status_changed = true;
		}

		/* End battery voltage check */

		/* If in INIT state, try to proceed to STANDBY state */
		if (status.arming_state == ARMING_STATE_INIT && low_prio_task == LOW_PRIO_TASK_NONE) {
			// XXX check for sensors
			arming_state_transition(&status, &safety, ARMING_STATE_STANDBY, &armed);

		} else {
			// XXX: Add emergency stuff if sensors are lost
		}


		/*
		 * Check for valid position information.
		 *
		 * If the system has a valid position source from an onboard
		 * position estimator, it is safe to operate it autonomously.
		 * The flag_vector_flight_mode_ok flag indicates that a minimum
		 * set of position measurements is available.
		 */

		orb_check(gps_sub, &updated);

		if (updated) {
			orb_copy(ORB_ID(vehicle_gps_position), gps_sub, &gps_position);
		}

		/* start RC input check */
		if (!status.rc_input_blocked && sp_man.timestamp != 0 && hrt_absolute_time() < sp_man.timestamp + RC_TIMEOUT) {
			/* handle the case where RC signal was regained */
			if (!status.rc_signal_found_once) {
				status.rc_signal_found_once = true;
				mavlink_log_critical(mavlink_fd, "#audio: detected RC signal first time");
				status_changed = true;

			} else {
				if (status.rc_signal_lost) {
					mavlink_log_critical(mavlink_fd, "#audio: RC signal regained");
					status_changed = true;
				}
			}

			status.rc_signal_lost = false;

			transition_result_t res;	// store all transitions results here

			/* arm/disarm by RC */
			res = TRANSITION_NOT_CHANGED;

			/* check if left stick is in lower left position and we are in MANUAL or AUTO_READY mode or (ASSISTED mode and landed) -> disarm
			 * do it only for rotary wings */
			if (status.is_rotary_wing &&
			    (status.arming_state == ARMING_STATE_ARMED || status.arming_state == ARMING_STATE_ARMED_ERROR) &&
			    (status.main_state == MAIN_STATE_MANUAL || status.condition_landed) &&
			    sp_man.yaw < -STICK_ON_OFF_LIMIT && sp_man.throttle < 0.1f) {

				if (stick_off_counter > STICK_ON_OFF_COUNTER_LIMIT) {
					/* disarm to STANDBY if ARMED or to STANDBY_ERROR if ARMED_ERROR */
					arming_state_t new_arming_state = (status.arming_state == ARMING_STATE_ARMED ? ARMING_STATE_STANDBY : ARMING_STATE_STANDBY_ERROR);
					res = arming_state_transition(&status, &safety, new_arming_state, &armed);
					stick_off_counter = 0;

				} else {
					stick_off_counter++;
				}

			} else {
				stick_off_counter = 0;
			}

			/* check if left stick is in lower right position and we're in MANUAL mode -> arm */
			if (status.arming_state == ARMING_STATE_STANDBY &&
			    sp_man.yaw > STICK_ON_OFF_LIMIT && sp_man.throttle < 0.1f) {
				if (stick_on_counter > STICK_ON_OFF_COUNTER_LIMIT) {
					if (safety.safety_switch_available && !safety.safety_off && status.hil_state == HIL_STATE_OFF) {
						print_reject_arm("NOT ARMING: Press safety switch first.");

					} else if (status.main_state != MAIN_STATE_MANUAL) {
						print_reject_arm("NOT ARMING: Switch to MANUAL mode first.");

					} else {
						res = arming_state_transition(&status, &safety, ARMING_STATE_ARMED, &armed);
					}

					stick_on_counter = 0;

				} else {
					stick_on_counter++;
				}

			} else {
				stick_on_counter = 0;
			}

			if (res == TRANSITION_CHANGED) {
				if (status.arming_state == ARMING_STATE_ARMED) {
					mavlink_log_info(mavlink_fd, "[cmd] ARMED by RC");

				} else {
					mavlink_log_info(mavlink_fd, "[cmd] DISARMED by RC");
				}

			} else if (res == TRANSITION_DENIED) {
				/* DENIED here indicates bug in the commander */
				mavlink_log_critical(mavlink_fd, "ERROR: arming state transition denied");
			}

			if (status.failsafe_state != FAILSAFE_STATE_NORMAL) {
				/* recover from failsafe */
				transition_result_t res = failsafe_state_transition(&status, FAILSAFE_STATE_NORMAL);
			}

			/* evaluate the main state machine according to mode switches */
			res = set_main_state_rc(&status, &sp_man);

			/* play tune on mode change only if armed, blink LED always */
			if (res == TRANSITION_CHANGED) {
				tune_positive(armed.armed);

			} else if (res == TRANSITION_DENIED) {
				/* DENIED here indicates bug in the commander */
				mavlink_log_critical(mavlink_fd, "ERROR: main state transition denied");
			}

			/* set navigation state */
			/* RETURN switch, overrides MISSION switch */
			if (sp_man.return_switch == SWITCH_POS_ON) {
				/* switch to RTL if not already landed after RTL and home position set */
				status.set_nav_state = NAV_STATE_RTL;
				status.set_nav_state_timestamp = hrt_absolute_time();

			} else {
				/* MISSION switch */
				if (sp_man.loiter_switch == SWITCH_POS_ON) {
					/* stick is in LOITER position */
					status.set_nav_state = NAV_STATE_LOITER;
					status.set_nav_state_timestamp = hrt_absolute_time();

				} else if (sp_man.loiter_switch != SWITCH_POS_NONE) {
					/* stick is in MISSION position */
					status.set_nav_state = NAV_STATE_MISSION;
					status.set_nav_state_timestamp = hrt_absolute_time();

				} else if ((sp_man.return_switch == SWITCH_POS_OFF || sp_man.return_switch == SWITCH_POS_MIDDLE) &&
						pos_sp_triplet.nav_state == NAV_STATE_RTL) {
					/* RETURN switch is in normal mode, no MISSION switch mapped, interrupt if in RTL state */
					status.set_nav_state = NAV_STATE_MISSION;
					status.set_nav_state_timestamp = hrt_absolute_time();
				}
			}

		} else {
			if (!status.rc_signal_lost) {
				mavlink_log_critical(mavlink_fd, "#audio: CRITICAL: RC SIGNAL LOST");
				status.rc_signal_lost = true;
				status_changed = true;
			}

			if (armed.armed) {
				if (status.main_state == MAIN_STATE_AUTO) {
					/* check if AUTO mode still allowed */
					transition_result_t res = main_state_transition(&status, MAIN_STATE_AUTO);

					if (res == TRANSITION_DENIED) {
						/* AUTO mode denied, don't try RTL, switch to failsafe state LAND */
						res = failsafe_state_transition(&status, FAILSAFE_STATE_LAND);

						if (res == TRANSITION_DENIED) {
							/* LAND not allowed, set TERMINATION state */
							transition_result_t res = failsafe_state_transition(&status, FAILSAFE_STATE_TERMINATION);
						}
					}

				} else {
					/* failsafe for manual modes */
					transition_result_t res = TRANSITION_DENIED;

					if (!status.condition_landed) {
						/* vehicle is not landed, try to perform RTL */
						res = failsafe_state_transition(&status, FAILSAFE_STATE_RTL);
					}

					if (res == TRANSITION_DENIED) {
						/* RTL not allowed (no global position estimate) or not wanted, try LAND */
						res = failsafe_state_transition(&status, FAILSAFE_STATE_LAND);

						if (res == TRANSITION_DENIED) {
							/* LAND not allowed, set TERMINATION state */
							res = failsafe_state_transition(&status, FAILSAFE_STATE_TERMINATION);
						}
					}
				}

			} else {
				if (status.failsafe_state != FAILSAFE_STATE_NORMAL) {
					/* reset failsafe when disarmed */
					transition_result_t res = failsafe_state_transition(&status, FAILSAFE_STATE_NORMAL);
				}
			}
		}

		// TODO remove this hack
		/* flight termination in manual mode if assisted switch is on easy position */
		if (!status.is_rotary_wing && parachute_enabled && armed.armed && status.main_state == MAIN_STATE_MANUAL && sp_man.assisted_switch == SWITCH_POS_ON) {
			if (TRANSITION_CHANGED == failsafe_state_transition(&status, FAILSAFE_STATE_TERMINATION)) {
				tune_positive(armed.armed);
			}
		}

		/* handle commands last, as the system needs to be updated to handle them */
		orb_check(cmd_sub, &updated);

		if (updated) {
			/* got command */
			orb_copy(ORB_ID(vehicle_command), cmd_sub, &cmd);

			/* handle it */
			if (handle_command(&status, &safety, &cmd, &armed, &home, &global_position, &home_pub))
				status_changed = true;
		}

		/* check which state machines for changes, clear "changed" flag */
		bool arming_state_changed = check_arming_state_changed();
		bool main_state_changed = check_main_state_changed();
		bool failsafe_state_changed = check_failsafe_state_changed();

		hrt_abstime t1 = hrt_absolute_time();

		/* print new state */
		if (arming_state_changed) {
			status_changed = true;
			mavlink_log_info(mavlink_fd, "[cmd] arming state: %s", arming_states_str[status.arming_state]);

			/* update home position on arming if at least 2s from commander start spent to avoid setting home on in-air restart */
			if (armed.armed && !was_armed && hrt_absolute_time() > start_time + 2000000 && status.condition_global_position_valid &&
				(global_position.eph < eph_epv_threshold) && (global_position.epv < eph_epv_threshold)) {

				// TODO remove code duplication
				home.lat = global_position.lat;
				home.lon = global_position.lon;
				home.alt = global_position.alt;

				warnx("home: lat = %.7f, lon = %.7f, alt = %.2f ", home.lat, home.lon, (double)home.alt);
				mavlink_log_info(mavlink_fd, "[cmd] home: %.7f, %.7f, %.2f", home.lat, home.lon, (double)home.alt);

				/* announce new home position */
				if (home_pub > 0) {
					orb_publish(ORB_ID(home_position), home_pub, &home);

				} else {
					home_pub = orb_advertise(ORB_ID(home_position), &home);
				}

				/* mark home position as set */
				status.condition_home_position_valid = true;
			}
		}
		was_armed = armed.armed;

		if (main_state_changed) {
			status_changed = true;
			mavlink_log_info(mavlink_fd, "[cmd] main state: %s", main_states_str[status.main_state]);
		}

		if (failsafe_state_changed) {
			status_changed = true;
			mavlink_log_info(mavlink_fd, "[cmd] failsafe state: %s", failsafe_states_str[status.failsafe_state]);
		}

		/* publish states (armed, control mode, vehicle status) at least with 5 Hz */
		if (counter % (200000 / COMMANDER_MONITORING_INTERVAL) == 0 || status_changed) {
			set_control_mode();
			control_mode.timestamp = t1;
			orb_publish(ORB_ID(vehicle_control_mode), control_mode_pub, &control_mode);

			status.timestamp = t1;
			orb_publish(ORB_ID(vehicle_status), status_pub, &status);

			armed.timestamp = t1;
			orb_publish(ORB_ID(actuator_armed), armed_pub, &armed);
		}

		/* play arming and battery warning tunes */
		if (!arm_tune_played && armed.armed && (!safety.safety_switch_available || (safety.safety_switch_available && safety.safety_off))) {
			/* play tune when armed */
			set_tune(TONE_ARMING_WARNING_TUNE);
			arm_tune_played = true;

		} else if (status.battery_warning == VEHICLE_BATTERY_WARNING_CRITICAL) {
			/* play tune on battery critical */
			set_tune(TONE_BATTERY_WARNING_FAST_TUNE);

		} else if (status.battery_warning == VEHICLE_BATTERY_WARNING_LOW || status.failsafe_state != FAILSAFE_STATE_NORMAL) {
			/* play tune on battery warning or failsafe */
			set_tune(TONE_BATTERY_WARNING_SLOW_TUNE);

		} else {
			set_tune(TONE_STOP_TUNE);
		}

		/* reset arm_tune_played when disarmed */
		if (!armed.armed || (safety.safety_switch_available && !safety.safety_off)) {
			arm_tune_played = false;
		}

		fflush(stdout);
		counter++;

		int blink_state = blink_msg_state();

		if (blink_state > 0) {
			/* blinking LED message, don't touch LEDs */
			if (blink_state == 2) {
				/* blinking LED message completed, restore normal state */
				control_status_leds(&status, &armed, true);
			}

		} else {
			/* normal state */
			control_status_leds(&status, &armed, status_changed);
		}

		status_changed = false;

		usleep(COMMANDER_MONITORING_INTERVAL);
	}

	/* wait for threads to complete */
	ret = pthread_join(commander_low_prio_thread, NULL);

	if (ret) {
		warn("join failed: %d", ret);
	}

	rgbled_set_mode(RGBLED_MODE_OFF);

	/* close fds */
	led_deinit();
	buzzer_deinit();
	close(sp_man_sub);
	close(sp_offboard_sub);
	close(local_position_sub);
	close(global_position_sub);
	close(gps_sub);
	close(sensor_sub);
	close(safety_sub);
	close(cmd_sub);
	close(subsys_sub);
	close(diff_pres_sub);
	close(param_changed_sub);
	close(battery_sub);

	thread_running = false;

	return 0;
}

void
check_valid(hrt_abstime timestamp, hrt_abstime timeout, bool valid_in, bool *valid_out, bool *changed)
{
	hrt_abstime t = hrt_absolute_time();
	bool valid_new = (t < timestamp + timeout && t > timeout && valid_in);

	if (*valid_out != valid_new) {
		*valid_out = valid_new;
		*changed = true;
	}
}

void
control_status_leds(vehicle_status_s *status, const actuator_armed_s *actuator_armed, bool changed)
{
	/* driving rgbled */
	if (changed) {
		bool set_normal_color = false;

		/* set mode */
		if (status->arming_state == ARMING_STATE_ARMED) {
			rgbled_set_mode(RGBLED_MODE_ON);
			set_normal_color = true;

		} else if (status->arming_state == ARMING_STATE_ARMED_ERROR) {
			rgbled_set_mode(RGBLED_MODE_BLINK_FAST);
			rgbled_set_color(RGBLED_COLOR_RED);

		} else if (status->arming_state == ARMING_STATE_STANDBY) {
			rgbled_set_mode(RGBLED_MODE_BREATHE);
			set_normal_color = true;

		} else {	// STANDBY_ERROR and other states
			rgbled_set_mode(RGBLED_MODE_BLINK_NORMAL);
			rgbled_set_color(RGBLED_COLOR_RED);
		}

		if (set_normal_color) {
			/* set color */
			if (status->battery_warning == VEHICLE_BATTERY_WARNING_LOW || status->failsafe_state != FAILSAFE_STATE_NORMAL) {
				rgbled_set_color(RGBLED_COLOR_AMBER);
				/* VEHICLE_BATTERY_WARNING_CRITICAL handled as ARMING_STATE_ARMED_ERROR / ARMING_STATE_STANDBY_ERROR */

			} else {
				if (status->condition_local_position_valid) {
					rgbled_set_color(RGBLED_COLOR_GREEN);

				} else {
					rgbled_set_color(RGBLED_COLOR_BLUE);
				}
			}
		}
	}

#ifdef CONFIG_ARCH_BOARD_PX4FMU_V1

	/* this runs at around 20Hz, full cycle is 16 ticks = 10/16Hz */
	if (actuator_armed->armed) {
		/* armed, solid */
		led_on(LED_BLUE);

	} else if (actuator_armed->ready_to_arm) {
		/* ready to arm, blink at 1Hz */
		if (leds_counter % 20 == 0)
			led_toggle(LED_BLUE);

	} else {
		/* not ready to arm, blink at 10Hz */
		if (leds_counter % 2 == 0)
			led_toggle(LED_BLUE);
	}

#endif

	/* give system warnings on error LED, XXX maybe add memory usage warning too */
	if (status->load > 0.95f) {
		if (leds_counter % 2 == 0)
			led_toggle(LED_AMBER);

	} else {
		led_off(LED_AMBER);
	}

	leds_counter++;
}

transition_result_t
set_main_state_rc(struct vehicle_status_s *status, struct manual_control_setpoint_s *sp_man)
{
	/* set main state according to RC switches */
	transition_result_t res = TRANSITION_DENIED;

	switch (sp_man->mode_switch) {
	case SWITCH_POS_NONE:
		res = TRANSITION_NOT_CHANGED;
		break;

	case SWITCH_POS_OFF:		// MANUAL
		res = main_state_transition(status, MAIN_STATE_MANUAL);
		// TRANSITION_DENIED is not possible here
		break;

	case SWITCH_POS_MIDDLE:		// ASSISTED
		if (sp_man->assisted_switch == SWITCH_POS_ON) {
			res = main_state_transition(status, MAIN_STATE_EASY);

			if (res != TRANSITION_DENIED) {
				break;	// changed successfully or already in this state
			}

			// else fallback to SEATBELT
			print_reject_mode(status, "EASY");
		}

		res = main_state_transition(status, MAIN_STATE_SEATBELT);

		if (res != TRANSITION_DENIED) {
			break;	// changed successfully or already in this mode
		}

		if (sp_man->assisted_switch != SWITCH_POS_ON) {
			print_reject_mode(status, "SEATBELT");
		}

		// else fallback to MANUAL
		res = main_state_transition(status, MAIN_STATE_MANUAL);
		// TRANSITION_DENIED is not possible here
		break;

	case SWITCH_POS_ON:			// AUTO
		res = main_state_transition(status, MAIN_STATE_AUTO);

		if (res != TRANSITION_DENIED) {
			break;	// changed successfully or already in this state
		}

		// else fallback to SEATBELT (EASY likely will not work too)
		print_reject_mode(status, "AUTO");
		res = main_state_transition(status, MAIN_STATE_SEATBELT);

		if (res != TRANSITION_DENIED) {
			break;	// changed successfully or already in this state
		}

		// else fallback to MANUAL
		res = main_state_transition(status, MAIN_STATE_MANUAL);
		// TRANSITION_DENIED is not possible here
		break;

	default:
		break;
	}

	return res;
}

void

set_control_mode()
{
	/* set vehicle_control_mode according to main state and failsafe state */
	control_mode.flag_armed = armed.armed;
	control_mode.flag_external_manual_override_ok = !status.is_rotary_wing;
	control_mode.flag_system_hil_enabled = status.hil_state == HIL_STATE_ON;

	control_mode.flag_control_termination_enabled = false;

	/* set this flag when navigator should act */
	bool navigator_enabled = false;

	switch (status.failsafe_state) {
	case FAILSAFE_STATE_NORMAL:
		switch (status.main_state) {
		case MAIN_STATE_MANUAL:
			control_mode.flag_control_manual_enabled = true;
			control_mode.flag_control_auto_enabled = false;
			control_mode.flag_control_rates_enabled = status.is_rotary_wing;
			control_mode.flag_control_attitude_enabled = status.is_rotary_wing;
			control_mode.flag_control_altitude_enabled = false;
			control_mode.flag_control_climb_rate_enabled = false;
			control_mode.flag_control_position_enabled = false;
			control_mode.flag_control_velocity_enabled = false;
			break;

		case MAIN_STATE_SEATBELT:
			control_mode.flag_control_manual_enabled = true;
			control_mode.flag_control_auto_enabled = false;
			control_mode.flag_control_rates_enabled = true;
			control_mode.flag_control_attitude_enabled = true;
			control_mode.flag_control_altitude_enabled = true;
			control_mode.flag_control_climb_rate_enabled = true;
			control_mode.flag_control_position_enabled = false;
			control_mode.flag_control_velocity_enabled = false;
			break;

		case MAIN_STATE_EASY:
			control_mode.flag_control_manual_enabled = true;
			control_mode.flag_control_auto_enabled = false;
			control_mode.flag_control_rates_enabled = true;
			control_mode.flag_control_attitude_enabled = true;
			control_mode.flag_control_altitude_enabled = true;
			control_mode.flag_control_climb_rate_enabled = true;
			control_mode.flag_control_position_enabled = true;
			control_mode.flag_control_velocity_enabled = true;
			break;

		case MAIN_STATE_AUTO:
			navigator_enabled = true;

		default:
			break;
		}

		break;

	case FAILSAFE_STATE_RTL:
		navigator_enabled = true;
		break;

	case FAILSAFE_STATE_LAND:
		navigator_enabled = true;
		break;

	case FAILSAFE_STATE_TERMINATION:
		/* disable all controllers on termination */
		control_mode.flag_control_manual_enabled = false;
		control_mode.flag_control_auto_enabled = false;
		control_mode.flag_control_rates_enabled = false;
		control_mode.flag_control_attitude_enabled = false;
		control_mode.flag_control_position_enabled = false;
		control_mode.flag_control_velocity_enabled = false;
		control_mode.flag_control_altitude_enabled = false;
		control_mode.flag_control_climb_rate_enabled = false;
		control_mode.flag_control_termination_enabled = true;
		break;

	default:
		break;
	}

	/* navigator has control, set control mode flags according to nav state*/
	if (navigator_enabled) {
		control_mode.flag_control_manual_enabled = false;
		control_mode.flag_control_auto_enabled = true;
		control_mode.flag_control_rates_enabled = true;
		control_mode.flag_control_attitude_enabled = true;

		/* in failsafe LAND mode position may be not available */
		control_mode.flag_control_position_enabled = status.condition_local_position_valid;
		control_mode.flag_control_velocity_enabled = status.condition_local_position_valid;

		control_mode.flag_control_altitude_enabled = true;
		control_mode.flag_control_climb_rate_enabled = true;
	}
}

void
print_reject_mode(struct vehicle_status_s *status, const char *msg)
{
	hrt_abstime t = hrt_absolute_time();

	if (t - last_print_mode_reject_time > PRINT_MODE_REJECT_INTERVAL) {
		last_print_mode_reject_time = t;
		char s[80];
		sprintf(s, "#audio: REJECT %s", msg);
		mavlink_log_critical(mavlink_fd, s);

		/* only buzz if armed, because else we're driving people nuts indoors
		they really need to look at the leds as well. */
		tune_negative(armed.armed);
	}
}

void
print_reject_arm(const char *msg)
{
	hrt_abstime t = hrt_absolute_time();

	if (t - last_print_mode_reject_time > PRINT_MODE_REJECT_INTERVAL) {
		last_print_mode_reject_time = t;
		char s[80];
		sprintf(s, "#audio: %s", msg);
		mavlink_log_critical(mavlink_fd, s);
		tune_negative(true);
	}
}

void answer_command(struct vehicle_command_s &cmd, enum VEHICLE_CMD_RESULT result)
{
	switch (result) {
	case VEHICLE_CMD_RESULT_ACCEPTED:
			tune_positive(true);
		break;

	case VEHICLE_CMD_RESULT_DENIED:
		mavlink_log_critical(mavlink_fd, "#audio: command denied: %u", cmd.command);
		tune_negative(true);
		break;

	case VEHICLE_CMD_RESULT_FAILED:
		mavlink_log_critical(mavlink_fd, "#audio: command failed: %u", cmd.command);
		tune_negative(true);
		break;

	case VEHICLE_CMD_RESULT_TEMPORARILY_REJECTED:
		mavlink_log_critical(mavlink_fd, "#audio: command temporarily rejected: %u", cmd.command);
		tune_negative(true);
		break;

	case VEHICLE_CMD_RESULT_UNSUPPORTED:
		mavlink_log_critical(mavlink_fd, "#audio: command unsupported: %u", cmd.command);
		tune_negative(true);
		break;

	default:
		break;
	}
}

void *commander_low_prio_loop(void *arg)
{
	/* Set thread name */
	prctl(PR_SET_NAME, "commander_low_prio", getpid());

	/* Subscribe to command topic */
	int cmd_sub = orb_subscribe(ORB_ID(vehicle_command));
	struct vehicle_command_s cmd;
	memset(&cmd, 0, sizeof(cmd));

	/* wakeup source(s) */
	struct pollfd fds[1];

	/* use the gyro to pace output - XXX BROKEN if we are using the L3GD20 */
	fds[0].fd = cmd_sub;
	fds[0].events = POLLIN;

	while (!thread_should_exit) {
		/* wait for up to 200ms for data */
		int pret = poll(&fds[0], (sizeof(fds) / sizeof(fds[0])), 200);

		/* timed out - periodic check for thread_should_exit, etc. */
		if (pret == 0)
			continue;

		/* this is undesirable but not much we can do - might want to flag unhappy status */
		if (pret < 0) {
			warn("poll error %d, %d", pret, errno);
			continue;
		}

		/* if we reach here, we have a valid command */
		orb_copy(ORB_ID(vehicle_command), cmd_sub, &cmd);

		/* ignore commands the high-prio loop handles */
		if (cmd.command == VEHICLE_CMD_DO_SET_MODE ||
		    cmd.command == VEHICLE_CMD_COMPONENT_ARM_DISARM ||
		    cmd.command == VEHICLE_CMD_NAV_TAKEOFF ||
		    cmd.command == VEHICLE_CMD_DO_SET_SERVO)
			continue;

		/* only handle low-priority commands here */
		switch (cmd.command) {

		case VEHICLE_CMD_PREFLIGHT_REBOOT_SHUTDOWN:
			if (is_safe(&status, &safety, &armed)) {

				if (((int)(cmd.param1)) == 1) {
					answer_command(cmd, VEHICLE_CMD_RESULT_ACCEPTED);
					usleep(100000);
					/* reboot */
					systemreset(false);

				} else if (((int)(cmd.param1)) == 3) {
					answer_command(cmd, VEHICLE_CMD_RESULT_ACCEPTED);
					usleep(100000);
					/* reboot to bootloader */
					systemreset(true);

				} else {
					answer_command(cmd, VEHICLE_CMD_RESULT_DENIED);
				}

			} else {
				answer_command(cmd, VEHICLE_CMD_RESULT_DENIED);
			}

			break;

		case VEHICLE_CMD_PREFLIGHT_CALIBRATION: {

				int calib_ret = ERROR;

				/* try to go to INIT/PREFLIGHT arming state */

				// XXX disable interrupts in arming_state_transition
				if (TRANSITION_DENIED == arming_state_transition(&status, &safety, ARMING_STATE_INIT, &armed)) {
					answer_command(cmd, VEHICLE_CMD_RESULT_DENIED);
					break;
				}

				if ((int)(cmd.param1) == 1) {
					/* gyro calibration */
					answer_command(cmd, VEHICLE_CMD_RESULT_ACCEPTED);
					calib_ret = do_gyro_calibration(mavlink_fd);

				} else if ((int)(cmd.param2) == 1) {
					/* magnetometer calibration */
					answer_command(cmd, VEHICLE_CMD_RESULT_ACCEPTED);
					calib_ret = do_mag_calibration(mavlink_fd);

				} else if ((int)(cmd.param3) == 1) {
					/* zero-altitude pressure calibration */
					answer_command(cmd, VEHICLE_CMD_RESULT_DENIED);

				} else if ((int)(cmd.param4) == 1) {
					/* RC calibration */
					answer_command(cmd, VEHICLE_CMD_RESULT_ACCEPTED);
					/* disable RC control input completely */
					status.rc_input_blocked = true;
					calib_ret = OK;
					mavlink_log_info(mavlink_fd, "CAL: Disabling RC IN");

				} else if ((int)(cmd.param4) == 2) {
					/* RC trim calibration */
					answer_command(cmd, VEHICLE_CMD_RESULT_ACCEPTED);
					calib_ret = do_trim_calibration(mavlink_fd);

				} else if ((int)(cmd.param5) == 1) {
					/* accelerometer calibration */
					answer_command(cmd, VEHICLE_CMD_RESULT_ACCEPTED);
					calib_ret = do_accel_calibration(mavlink_fd);

				} else if ((int)(cmd.param6) == 1) {
					/* airspeed calibration */
					answer_command(cmd, VEHICLE_CMD_RESULT_ACCEPTED);
					calib_ret = do_airspeed_calibration(mavlink_fd);
				} else if ((int)(cmd.param4) == 0) {
					/* RC calibration ended - have we been in one worth confirming? */
					if (status.rc_input_blocked) {
						answer_command(cmd, VEHICLE_CMD_RESULT_ACCEPTED);
						/* enable RC control input */
						status.rc_input_blocked = false;
						mavlink_log_info(mavlink_fd, "CAL: Re-enabling RC IN");
					}

					/* this always succeeds */
					calib_ret = OK;

				}

				if (calib_ret == OK)
					tune_positive(true);
				else
					tune_negative(true);

				arming_state_transition(&status, &safety, ARMING_STATE_STANDBY, &armed);

				break;
			}

		case VEHICLE_CMD_PREFLIGHT_STORAGE: {

				if (((int)(cmd.param1)) == 0) {
					int ret = param_load_default();

					if (ret == OK) {
						mavlink_log_info(mavlink_fd, "[cmd] parameters loaded");
						answer_command(cmd, VEHICLE_CMD_RESULT_ACCEPTED);

					} else {
						mavlink_log_critical(mavlink_fd, "#audio: parameters load ERROR");

						/* convenience as many parts of NuttX use negative errno */
						if (ret < 0)
							ret = -ret;

						if (ret < 1000)
							mavlink_log_critical(mavlink_fd, "#audio: %s", strerror(ret));

						answer_command(cmd, VEHICLE_CMD_RESULT_FAILED);
					}

				} else if (((int)(cmd.param1)) == 1) {
					int ret = param_save_default();

					if (ret == OK) {
						mavlink_log_info(mavlink_fd, "[cmd] parameters saved");
						answer_command(cmd, VEHICLE_CMD_RESULT_ACCEPTED);

					} else {
						mavlink_log_critical(mavlink_fd, "#audio: parameters save error");

						/* convenience as many parts of NuttX use negative errno */
						if (ret < 0)
							ret = -ret;

						if (ret < 1000)
							mavlink_log_critical(mavlink_fd, "#audio: %s", strerror(ret));

						answer_command(cmd, VEHICLE_CMD_RESULT_FAILED);
					}
				}

				break;
			}

		case VEHICLE_CMD_START_RX_PAIR:
		/* handled in the IO driver */
		break;

		default:
			/* don't answer on unsupported commands, it will be done in main loop */
			break;
		}

		/* send any requested ACKs */
		if (cmd.confirmation > 0 && cmd.command != VEHICLE_CMD_DO_SET_MODE
		    && cmd.command != VEHICLE_CMD_COMPONENT_ARM_DISARM) {
			/* send acknowledge command */
			// XXX TODO
		}
	}

	close(cmd_sub);

	return NULL;
}<|MERGE_RESOLUTION|>--- conflicted
+++ resolved
@@ -117,11 +117,7 @@
 #define STICK_ON_OFF_HYSTERESIS_TIME_MS 1000
 #define STICK_ON_OFF_COUNTER_LIMIT (STICK_ON_OFF_HYSTERESIS_TIME_MS*COMMANDER_MONITORING_LOOPSPERMSEC)
 
-<<<<<<< HEAD
-#define POSITION_TIMEOUT 50000 /**< consider the local or global position estimate invalid after 50ms */
-=======
 #define POSITION_TIMEOUT 100000 /**< consider the local or global position estimate invalid after 100ms */
->>>>>>> ad77ba26
 #define RC_TIMEOUT 500000
 #define DIFFPRESS_TIMEOUT 2000000
 

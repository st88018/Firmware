--- conflicted
+++ resolved
@@ -225,15 +225,8 @@
 	matrix::Vector3f _velocity_setpoint;
 	matrix::Vector3f _acceleration_setpoint;
 	matrix::Vector3f _jerk_setpoint;
-<<<<<<< HEAD
-	float _yaw_setpoint = 0.f;
-	float _yawspeed_setpoint = 0.f;
-=======
-	matrix::Vector3f _thrust_setpoint;
 	float _yaw_setpoint{};
 	float _yawspeed_setpoint{};
->>>>>>> ab133b41
-
 	matrix::Vector3f _velocity_setpoint_feedback;
 
 	/* Counters for estimator local position resets */

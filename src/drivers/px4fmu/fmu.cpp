--- conflicted
+++ resolved
@@ -59,17 +59,10 @@
 #include <drivers/drv_gpio.h>
 #include <drivers/drv_hrt.h>
 
-<<<<<<< HEAD
-#if defined(CONFIG_ARCH_BOARD_PX4FMU)
-# include <drivers/boards/px4fmu/px4fmu_internal.h>
-# define FMU_HAVE_PPM
-#elif defined(CONFIG_ARCH_BOARD_PX4FMUV2)
-=======
 #if defined(CONFIG_ARCH_BOARD_PX4FMU_V1)
 # include <drivers/boards/px4fmu/px4fmu_internal.h>
 # define FMU_HAVE_PPM
 #elif defined(CONFIG_ARCH_BOARD_PX4FMU_V2)
->>>>>>> dca9019f
 # include <drivers/boards/px4fmuv2/px4fmu_internal.h>
 # undef FMU_HAVE_PPM
 #else
@@ -165,11 +158,7 @@
 };
 
 const PX4FMU::GPIOConfig PX4FMU::_gpio_tab[] = {
-<<<<<<< HEAD
-#if defined(CONFIG_ARCH_BOARD_PX4FMU)
-=======
 #if defined(CONFIG_ARCH_BOARD_PX4FMU_V1)
->>>>>>> dca9019f
 	{GPIO_GPIO0_INPUT, GPIO_GPIO0_OUTPUT, 0},
 	{GPIO_GPIO1_INPUT, GPIO_GPIO1_OUTPUT, 0},
 	{GPIO_GPIO2_INPUT, GPIO_GPIO2_OUTPUT, GPIO_USART2_CTS_1},
@@ -179,18 +168,6 @@
 	{GPIO_GPIO6_INPUT, GPIO_GPIO6_OUTPUT, GPIO_CAN2_TX_2},
 	{GPIO_GPIO7_INPUT, GPIO_GPIO7_OUTPUT, GPIO_CAN2_RX_2},
 #endif
-<<<<<<< HEAD
-#if defined(CONFIG_ARCH_BOARD_PX4FMUV2)
-	{GPIO_GPIO0_INPUT, GPIO_GPIO0_OUTPUT, 0},
-	{GPIO_GPIO1_INPUT, GPIO_GPIO1_OUTPUT, 0},
-	{GPIO_GPIO2_INPUT, GPIO_GPIO2_OUTPUT, 0},
-	{GPIO_GPIO3_INPUT, GPIO_GPIO3_OUTPUT, 0},
-	{GPIO_GPIO4_INPUT, GPIO_GPIO4_OUTPUT, 0},
-	{GPIO_GPIO5_INPUT, GPIO_GPIO5_OUTPUT, 0},
-	{0, GPIO_VDD_5V_PERIPH_EN, 0},
-	{GPIO_5V_HIPOWER_OC, 0, 0},
-	{GPIO_5V_PERIPH_OC, 0, 0},
-=======
 #if defined(CONFIG_ARCH_BOARD_PX4FMU_V2)
 	{GPIO_GPIO0_INPUT,       GPIO_GPIO0_OUTPUT,       0},
 	{GPIO_GPIO1_INPUT,       GPIO_GPIO1_OUTPUT,       0},
@@ -205,7 +182,6 @@
 	{GPIO_VDD_SERVO_VALID,   0,                       0},
 	{GPIO_VDD_5V_HIPOWER_OC, 0,                       0},
 	{GPIO_VDD_5V_PERIPH_OC,  0,                       0},
->>>>>>> dca9019f
 #endif
 };
 
@@ -340,8 +316,6 @@
 
 	case MODE_4PWM: // v1 multi-port as 4 PWM outs
 		debug("MODE_4PWM");
-<<<<<<< HEAD
-=======
 		
 		/* default output rates */
 		_pwm_default_rate = 50;
@@ -349,22 +323,6 @@
 		_pwm_alt_rate_channels = 0;
 
 		/* XXX magic numbers */
-		up_pwm_servo_init(0xf);
-		set_pwm_rate(_pwm_alt_rate_channels, _pwm_default_rate, _pwm_alt_rate);
-
-		break;
-
-	case MODE_6PWM: // v2 PWMs as 6 PWM outs
-		debug("MODE_6PWM");
->>>>>>> dca9019f
-		
-		/* default output rates */
-		_pwm_default_rate = 50;
-		_pwm_alt_rate = 50;
-		_pwm_alt_rate_channels = 0;
-
-		/* XXX magic numbers */
-<<<<<<< HEAD
 		up_pwm_servo_init(0xf);
 		set_pwm_rate(_pwm_alt_rate_channels, _pwm_default_rate, _pwm_alt_rate);
 
@@ -379,8 +337,6 @@
 		_pwm_alt_rate_channels = 0;
 
 		/* XXX magic numbers */
-=======
->>>>>>> dca9019f
 		up_pwm_servo_init(0x3f);
 		set_pwm_rate(_pwm_alt_rate_channels, _pwm_default_rate, _pwm_alt_rate);
 
@@ -921,11 +877,7 @@
 		}
 	}
 
-<<<<<<< HEAD
-#if defined(CONFIG_ARCH_BOARD_PX4FMU)
-=======
 #if defined(CONFIG_ARCH_BOARD_PX4FMU_V1)
->>>>>>> dca9019f
 	/* if we have a GPIO direction control, set it to zero (input) */
 	stm32_gpiowrite(GPIO_GPIO_DIR, 0);
 	stm32_configgpio(GPIO_GPIO_DIR);
@@ -935,11 +887,7 @@
 void
 PX4FMU::gpio_set_function(uint32_t gpios, int function)
 {
-<<<<<<< HEAD
-#if defined(CONFIG_ARCH_BOARD_PX4FMU)
-=======
 #if defined(CONFIG_ARCH_BOARD_PX4FMU_V1)
->>>>>>> dca9019f
 	/*
 	 * GPIOs 0 and 1 must have the same direction as they are buffered
 	 * by a shared 2-port driver.  Any attempt to set either sets both.
@@ -974,11 +922,7 @@
 		}
 	}
 
-<<<<<<< HEAD
-#if defined(CONFIG_ARCH_BOARD_PX4FMU)
-=======
 #if defined(CONFIG_ARCH_BOARD_PX4FMU_V1)
->>>>>>> dca9019f
 	/* flip buffer to input mode if required */
 	if ((GPIO_SET_INPUT == function) && (gpios & 3))
 		stm32_gpiowrite(GPIO_GPIO_DIR, 0);
@@ -1084,29 +1028,17 @@
 		break;
 
 	case PORT_FULL_PWM:
-<<<<<<< HEAD
-#if defined(CONFIG_ARCH_BOARD_PX4FMU)
-		/* select 4-pin PWM mode */
-		servo_mode = PX4FMU::MODE_4PWM;
-#endif
-#if defined(CONFIG_ARCH_BOARD_PX4FMUV2)
-=======
 #if defined(CONFIG_ARCH_BOARD_PX4FMU_V1)
 		/* select 4-pin PWM mode */
 		servo_mode = PX4FMU::MODE_4PWM;
 #endif
 #if defined(CONFIG_ARCH_BOARD_PX4FMU_V2)
->>>>>>> dca9019f
 		servo_mode = PX4FMU::MODE_6PWM;
 #endif
 		break;
 
 	/* mixed modes supported on v1 board only */
-<<<<<<< HEAD
-#if defined(CONFIG_ARCH_BOARD_PX4FMU)
-=======
 #if defined(CONFIG_ARCH_BOARD_PX4FMU_V1)
->>>>>>> dca9019f
 	case PORT_FULL_SERIAL:
 		/* set all multi-GPIOs to serial mode */
 		gpio_bits = GPIO_MULTI_1 | GPIO_MULTI_2 | GPIO_MULTI_3 | GPIO_MULTI_4;
@@ -1188,11 +1120,7 @@
 
 	if (ioctl(fd, PWM_SERVO_SET(3), 1600) < 0) err(1, "servo 4 set failed");
 
-<<<<<<< HEAD
-#if defined(CONFIG_ARCH_BOARD_PX4FMUV2)
-=======
 #if defined(CONFIG_ARCH_BOARD_PX4FMU_V2)
->>>>>>> dca9019f
 	if (ioctl(fd, PWM_SERVO_SET(4), 1800) < 0) err(1, "servo 5 set failed");
 
 	if (ioctl(fd, PWM_SERVO_SET(5), 2000) < 0) err(1, "servo 6 set failed");
@@ -1259,11 +1187,7 @@
 	} else if (!strcmp(verb, "mode_pwm")) {
 		new_mode = PORT_FULL_PWM;
 
-<<<<<<< HEAD
-#if defined(CONFIG_ARCH_BOARD_PX4FMU)
-=======
 #if defined(CONFIG_ARCH_BOARD_PX4FMU_V1)
->>>>>>> dca9019f
 	} else if (!strcmp(verb, "mode_serial")) {
 		new_mode = PORT_FULL_SERIAL;
 
@@ -1297,15 +1221,9 @@
 		fake(argc - 1, argv + 1);
 
 	fprintf(stderr, "FMU: unrecognised command, try:\n");
-<<<<<<< HEAD
-#if defined(CONFIG_ARCH_BOARD_PX4FMU)
-	fprintf(stderr, "  mode_gpio, mode_serial, mode_pwm, mode_gpio_serial, mode_pwm_serial, mode_pwm_gpio\n");
-#elif defined(CONFIG_ARCH_BOARD_PX4FMUV2)
-=======
 #if defined(CONFIG_ARCH_BOARD_PX4FMU_V1)
 	fprintf(stderr, "  mode_gpio, mode_serial, mode_pwm, mode_gpio_serial, mode_pwm_serial, mode_pwm_gpio\n");
 #elif defined(CONFIG_ARCH_BOARD_PX4FMU_V2)
->>>>>>> dca9019f
 	fprintf(stderr, "  mode_gpio, mode_pwm\n");
 #endif
 	exit(1);
